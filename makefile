--- conflicted
+++ resolved
@@ -1,13 +1,7 @@
-<<<<<<< HEAD
-VERSION ?= 7.0.15
-BUILD_NUMBER ?= DEV
-BRANCH ?= zenpackadapter
-=======
 VERSION = $(shell cat VERSION)
 
 BUILD_NUMBER ?= DEV
-BRANCH       ?= develop
->>>>>>> e89a2f5a
+BRANCH       ?= zenpackadapter
 ARTIFACT_TAG ?= $(shell echo $(BRANCH) | sed 's/\//-/g')
 ARTIFACT     := prodbin-$(VERSION)-$(ARTIFACT_TAG).tar.gz
 
@@ -22,12 +16,7 @@
 
 .PHONY: all clean build
 
-<<<<<<< HEAD
-.DEFAULT_GOAL := build
-.PHONY: all clean build javascript zensocket
-=======
 all: build
->>>>>>> e89a2f5a
 
 include javascript.mk
 include migration.mk
@@ -38,12 +27,6 @@
 #     - create the 'dist' subdirectory
 #     - compile & minify the javascript, which is saved in the Products directory tree
 #     - build the zenoss-version wheel, which is copied into dist
-<<<<<<< HEAD
-#
-build: mk-dist build-javascript build-zensocket build-zenoss-version
-	tar cvfz $(ARTIFACT) --exclude='*.pyc' --exclude='*.sw?' Products bin dist etc share legacy/sitecustomize.py
-=======
->>>>>>> e89a2f5a
 
 EXCLUSIONS = *.pyc $(MIGRATE_VERSION).in Products/ZenModel/migrate/tests Products/ZenUITests
 
