<<<<<<< HEAD
VERSION  ?= 6.1.2
BUILD_NUMBER ?= DEV
BRANCH   ?= support-6.1.x
=======
VERSION  ?= 6.2.0
BUILD_NUMBER ?= DEV
BRANCH   ?= support/6.2.x
>>>>>>> 1bc874b6
ARTIFACT_TAG ?= $(shell echo $(BRANCH) | sed 's/\//-/g')
ARTIFACT := prodbin-$(VERSION)-$(ARTIFACT_TAG).tar.gz

# The SCHEMA_* values define the DB schema version used for upgrades.
# See the topic "Managing Migrate.Version" in Products/ZenModel/migrate/README.md
# for more information about setting these values.
# See zenoss-version.mk for more information about make targets that use these values.
SCHEMA_MAJOR ?= 200
<<<<<<< HEAD
SCHEMA_MINOR ?= 1
SCHEMA_REVISION ?= 2
=======
SCHEMA_MINOR ?= 2
SCHEMA_REVISION ?= 0
>>>>>>> 1bc874b6

DIST_ROOT := dist

# Define the name, version and tag name for the docker build image
# Note that build-tools is derived from zenoss-centos-base which contains JSBuilder
BUILD_IMAGE = build-tools
BUILD_VERSION = 0.0.11
BUILD_IMAGE_TAG = zenoss/$(BUILD_IMAGE):$(BUILD_VERSION)

UID := $(shell id -u)
GID := $(shell id -g)

DOCKER_RUN := docker run --rm \
		-v $(PWD):/mnt \
		--user $(UID):$(GID) \
		$(BUILD_IMAGE_TAG) \
		/bin/bash -c

.PHONY: all clean build javascript zensocket

include javascript.mk
include zensocket.mk
include zenoss-version.mk

all: build

mk-dist:
	mkdir -p $(DIST_ROOT)

#
# To build the tar,
#     - create the 'dist' subdirectory
#     - compile & minify the javascript, which is saved in the Products directory tree
#     - compile the zensocket binary, which is copied into bin
#     - build the zenoss-version wheel, which is copied into dist
#
build: mk-dist build-javascript build-zensocket build-zenoss-version
	tar cvfz $(ARTIFACT) Products bin dist etc share legacy/sitecustomize.py

clean: clean-javascript clean-zensocket clean-zenoss-version
	rm -f $(ARTIFACT)
	rm -rf $(DIST_ROOT)
#<|MERGE_RESOLUTION|>--- conflicted
+++ resolved
@@ -1,12 +1,6 @@
-<<<<<<< HEAD
-VERSION  ?= 6.1.2
-BUILD_NUMBER ?= DEV
-BRANCH   ?= support-6.1.x
-=======
 VERSION  ?= 6.2.0
 BUILD_NUMBER ?= DEV
 BRANCH   ?= support/6.2.x
->>>>>>> 1bc874b6
 ARTIFACT_TAG ?= $(shell echo $(BRANCH) | sed 's/\//-/g')
 ARTIFACT := prodbin-$(VERSION)-$(ARTIFACT_TAG).tar.gz
 
@@ -15,13 +9,8 @@
 # for more information about setting these values.
 # See zenoss-version.mk for more information about make targets that use these values.
 SCHEMA_MAJOR ?= 200
-<<<<<<< HEAD
-SCHEMA_MINOR ?= 1
-SCHEMA_REVISION ?= 2
-=======
 SCHEMA_MINOR ?= 2
 SCHEMA_REVISION ?= 0
->>>>>>> 1bc874b6
 
 DIST_ROOT := dist
 
