<<<<<<< HEAD
VERSION  ?= 6.1.3
=======
VERSION  ?= 6.3.0
>>>>>>> e529c995
BUILD_NUMBER ?= DEV
BRANCH   ?= support/6.x
ARTIFACT_TAG ?= $(shell echo $(BRANCH) | sed 's/\//-/g')
ARTIFACT := prodbin-$(VERSION)-$(ARTIFACT_TAG).tar.gz

# The SCHEMA_* values define the DB schema version used for upgrades.
# See the topic "Managing Migrate.Version" in Products/ZenModel/migrate/README.md
# for more information about setting these values.
# See zenoss-version.mk for more information about make targets that use these values.
SCHEMA_MAJOR ?= 200
SCHEMA_MINOR ?= 3
SCHEMA_REVISION ?= 0

DIST_ROOT := dist

# Define the name, version and tag name for the docker build image
# Note that build-tools is derived from zenoss-centos-base which contains JSBuilder
BUILD_IMAGE = build-tools
BUILD_VERSION = 0.0.11
BUILD_IMAGE_TAG = zenoss/$(BUILD_IMAGE):$(BUILD_VERSION)

UID := $(shell id -u)
GID := $(shell id -g)

DOCKER_RUN := docker run --rm \
		-v $(PWD):/mnt \
		--user $(UID):$(GID) \
		$(BUILD_IMAGE_TAG) \
		/bin/bash -c

.PHONY: all clean build javascript zensocket

include javascript.mk
include zensocket.mk
include zenoss-version.mk

all: build

mk-dist:
	mkdir -p $(DIST_ROOT)

#
# To build the tar,
#     - create the 'dist' subdirectory
#     - compile & minify the javascript, which is saved in the Products directory tree
#     - compile the zensocket binary, which is copied into bin
#     - build the zenoss-version wheel, which is copied into dist
#
build: mk-dist build-javascript build-zensocket build-zenoss-version
	tar cvfz $(ARTIFACT) Products bin dist etc share legacy/sitecustomize.py

clean: clean-javascript clean-zensocket clean-zenoss-version
	rm -f $(ARTIFACT)
	rm -rf $(DIST_ROOT)
#<|MERGE_RESOLUTION|>--- conflicted
+++ resolved
@@ -1,8 +1,4 @@
-<<<<<<< HEAD
-VERSION  ?= 6.1.3
-=======
 VERSION  ?= 6.3.0
->>>>>>> e529c995
 BUILD_NUMBER ?= DEV
 BRANCH   ?= support/6.x
 ARTIFACT_TAG ?= $(shell echo $(BRANCH) | sed 's/\//-/g')
