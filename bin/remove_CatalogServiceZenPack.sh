--- conflicted
+++ resolved
@@ -16,15 +16,12 @@
 
 echo "Found Catalog Service egg at $CATALOG_SERVICE_EGG"
 /opt/zenoss/bin/zenpack --files-only --install $CATALOG_SERVICE_EGG
-<<<<<<< HEAD
-=======
 
 
 ##### ZEN-29662
 echo "Removing CatalogService OSProcessClass relations"
 /opt/zenoss/bin/zenmigrate --step=RemoveCatalogServiceBrokenRelation --dont-bump
 
->>>>>>> 1bc874b6
 #show log only if something goes wrong
 tmp_output="/tmp/"`cat /dev/urandom | tr -cd 'a-f0-9' | head -c 32`
 /opt/zenoss/bin/zenpack --remove ZenPacks.zenoss.CatalogService  > $tmp_output 2>&1
