--- conflicted
+++ resolved
@@ -9,14 +9,6 @@
 ##############################################################################
 
 __DEFAULT__() {
-<<<<<<< HEAD
-    local nocommit=0
-    if echo "$@" | egrep -- '--nocommit|--keeppythoncode'; then
-        nocommit=1
-    fi
-
-=======
->>>>>>> d1381b82
     cd /mnt/pwd
     zenmib "$@"
     return $?
