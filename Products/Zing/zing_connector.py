##############################################################################
#
# Copyright (C) Zenoss, Inc. 2018, all rights reserved.
#
# This content is made available according to terms specified in
# License.zenoss under the directory where your Zenoss product is installed.
#
##############################################################################

import logging
import httplib
import requests
import threading
import time
import urlparse
import json

from zope.component import createObject
from zope.component.factory import Factory
from zope.interface import implementer

from Products.ZenUtils.GlobalConfig import getGlobalConfiguration

from .fact import serialize_facts
from .interfaces import IZingConnectorClient, IZingConnectorProxy

log = logging.getLogger("zen.zing.zing-connector")

# Thread local storage for zing client
_zing = threading.local()

GLOBAL_ZING_CLIENT_NAME = "zing-connector-client"
GLOBAL_ZING_CONNECTOR_URL = "zing-connector-url"
GLOBAL_ZING_CONNECTOR_ENDPOINT = "zing-connector-endpoint"
GLOBAL_ZING_CONNECTOR_TIMEOUT = "zing-connector-timeout"

DEFAULT_CLIENT = "ZingConnectorClient"
DEFAULT_HOST = "http://localhost:9237"
DEFAULT_ENDPOINT = "/api/model/ingest"
DEFAULT_TIMEOUT = 5
DEFAULT_BATCH_SIZE = 1000


class ZingConnectorConfig(object):
    def __init__(self, host=None, endpoint=None, timeout=None):
        host = (
            host
            or getGlobalConfiguration().get(GLOBAL_ZING_CONNECTOR_URL)
            or DEFAULT_HOST
        )
        endpoint = (
            endpoint
            or getGlobalConfiguration().get(GLOBAL_ZING_CONNECTOR_ENDPOINT)
            or DEFAULT_ENDPOINT
        )
        self.facts_url = urlparse.urljoin(host, endpoint)

        timeout = (
            timeout
            or getGlobalConfiguration().get(GLOBAL_ZING_CONNECTOR_TIMEOUT)
            or DEFAULT_TIMEOUT
        )

        if type(timeout) is not float:
            try:
                timeout = float(timeout)
<<<<<<< HEAD
            except:
=======
            except Exception:
>>>>>>> 0c8826c3
                log.error("could not coerce timeout to float: %s", timeout)

        self.timeout = timeout

        # admin port exists no longer
        self.ping_url = self.facts_url


def _getZingConnectorClient():
    client_name = (
        getGlobalConfiguration().get(GLOBAL_ZING_CLIENT_NAME)
        or DEFAULT_CLIENT
    )
    return createObject(client_name)


@implementer(IZingConnectorClient)
class NullZingClient(object):
    """Implements the IZingConnectorClient interface, but no I/O.
    """

    def __init__(self, config=None):
        if config is None:
            config = ZingConnectorConfig()
        self.config = config

    @property
    def facts_url(self):
        return self.config.facts_url

    @property
    def ping_url(self):
        return self.config.ping_url

    @property
    def client_timeout(self):
        return self.config.timeout

    def send_facts(self, facts, ping):
        return True

    def send_facts_in_batches(self, facts, batch_size):
        return True

    def send_fact_generator_in_batches(
        self, fact_gen, batch_size, external_log=None
    ):
        # Exercise the generator; the facts could be lazily created.
        for f in fact_gen:
            pass
        return True

    def ping(self):
        return True

def _has_errors(resp):
    try:
        json_content = json.loads(resp.content)
        errors = json_content.get("errors", [])
        return len(errors) > 0
    except Exception as e:
        log.error("response has errors: %s, exception: %s", resp.content, e)
    return False

def _has_errors(resp):
    try:
        json_content = json.loads(resp.content)
        errors = json_content.get("errors", [])
        return len(errors) > 0
    except Exception as e:
        log.error("response has errors: %s, exception: %s", resp.content, e)
    return False


@implementer(IZingConnectorClient)
class ZingConnectorClient(object):

    def __init__(self, config=None):
        if config is None:
            config = ZingConnectorConfig()
        self.config = config
        self.session = requests.Session()

    @property
    def facts_url(self):
        return self.config.facts_url

    @property
    def ping_url(self):
        return self.config.ping_url

    @property
    def client_timeout(self):
        return self.config.timeout

    def _send_facts(self, facts, already_serialized=False):
        resp_code = -1
        try:
            if not facts:  # nothing to send
                return httplib.OK
            if already_serialized:
                serialized = facts
            else:
                serialized = serialize_facts(facts)
            resp = self.session.put(
                self.facts_url, data=serialized, timeout=self.client_timeout
            )
            if _has_errors(resp):
<<<<<<< HEAD
                return 500
=======
                return httplib.INTERNAL_SERVER_ERROR
>>>>>>> 0c8826c3
            resp_code = resp.status_code
        except Exception as e:
            log.exception(
                "Unable to send facts  URL=%s error=%s", self.facts_url, e,
            )
        return resp_code

    def _send_one_by_one(self, facts):
        failed = 0
        for fact in facts:
            serialized = serialize_facts([fact])
            resp_code = self._send_facts(serialized, already_serialized=True)
            if resp_code != httplib.OK:
                failed += 1
                log.warn("Error sending fact: %s", serialized)
        log.warn("%s out of %s facts were not processed.", failed, len(facts))
        return failed == 0

    def log_zing_connector_not_reachable(self, custom_msg=""):
        msg = "zing-connector is not available"
        if custom_msg:
            msg = "{}. {}".format(custom_msg, msg)
        log.error(msg)

    def send_facts(self, facts, ping=True):
        """
        @param facts: list of facts to send to zing connector
        @param ping: boolean indicating if it should ping zing-connector
            before sending the facts.
        @return: boolean indicating if all facts were successfully sent
        """
        if ping and not self.ping():
            self.log_zing_connector_not_reachable()
            return False
        resp_code = self._send_facts(facts)
        if resp_code != httplib.OK:
            log.error(
                "Error sending datamaps: zing-connector returned an "
                "unexpected response code (%s)", resp_code,
            )
            if resp_code == httplib.INTERNAL_SERVER_ERROR:
                log.info("Sending facts one by one to minimize data loss")
                return self._send_one_by_one(facts)
        return resp_code == httplib.OK

    def send_facts_in_batches(self, facts, batch_size=DEFAULT_BATCH_SIZE):
        """
        @param facts: list of facts to send to zing connector
        @param batch_size: doh
        """
        log.debug(
            "Sending %s facts in batches of %s.", len(facts), batch_size,
        )
        success = True
        if not self.ping():
            self.log_zing_connector_not_reachable()
            return False
        while facts:
            batch = facts[:batch_size]
            del facts[:batch_size]
            success = success and self.zing_connector.send_facts(
                batch, ping=False
            )
        return bool(success)

    def send_fact_generator_in_batches(
        self, fact_gen, batch_size=DEFAULT_BATCH_SIZE, external_log=None
    ):
        """
        @param fact_gen: generator of facts to send to zing connector
        @param batch_size: doh
        """
        if external_log is None:
            external_log = log
        external_log.debug(
            "Sending facts to zing-connector in batches of %s", batch_size,
        )
        ts = time.time()
        count = 0
        if not self.ping():
            self.log_zing_connector_not_reachable()
            return False
        success = True
        batch = []
        for f in fact_gen:
            count += 1
            batch.append(f)
            if len(batch) % batch_size == 0:
                success = success and self.send_facts(batch, ping=False)
                batch = []
        if batch:
            success = success and self.send_facts(batch, ping=False)
        if count > 0:
            elapsed = time.time() - ts
            external_log.debug(
                "send_fact_generator_in_batches sent %s facts in %s seconds",
                count,
                elapsed,
            )
        return bool(success)

    def ping(self):
        resp_code = -1
        try:
            resp = self.session.get(self.ping_url, timeout=0.2)
            resp_code = resp.status_code
        except Exception:
            log.debug("Zing connector is unavailable at %s", self.ping_url)
<<<<<<< HEAD
        return resp_code == 501 # Not Implemented is correct response code here
=======
        # We expect zing-connector to return 501 (NOT IMPLEMENTED) for
        # ping requests.
        return resp_code == httplib.NOT_IMPLEMENTED
>>>>>>> 0c8826c3


@implementer(IZingConnectorProxy)
class ZingConnectorProxy(object):
    """This class provides a ZingConnectorClient per zope thread.
    """

    @staticmethod
    def get_client():
        """
        Retrieves/creates the zing connector client for the zope thread that
        is trying to access zing connector.
        """
        global _zing
        client = getattr(_zing, "client", None)
        if client is None:
            client = _getZingConnectorClient()
            _zing.client = client
        return client

    def __init__(self, context):
        self.client = self.get_client()

    def send_facts(self, facts):
        return self.client.send_facts(facts)

    def send_facts_in_batches(self, facts, batch_size=DEFAULT_BATCH_SIZE):
        return self.client.send_facts_in_batches(facts, batch_size)

    def send_fact_generator_in_batches(
        self, fact_gen, batch_size=DEFAULT_BATCH_SIZE, external_log=None
    ):
        return self.client.send_fact_generator_in_batches(
            fact_gen, batch_size, external_log
        )

    def ping(self):
        return self.client.ping()


CLIENT_FACTORY = Factory(ZingConnectorClient)
NULL_CLIENT_FACTORY = Factory(NullZingClient)<|MERGE_RESOLUTION|>--- conflicted
+++ resolved
@@ -64,11 +64,7 @@
         if type(timeout) is not float:
             try:
                 timeout = float(timeout)
-<<<<<<< HEAD
-            except:
-=======
             except Exception:
->>>>>>> 0c8826c3
                 log.error("could not coerce timeout to float: %s", timeout)
 
         self.timeout = timeout
@@ -177,11 +173,7 @@
                 self.facts_url, data=serialized, timeout=self.client_timeout
             )
             if _has_errors(resp):
-<<<<<<< HEAD
-                return 500
-=======
                 return httplib.INTERNAL_SERVER_ERROR
->>>>>>> 0c8826c3
             resp_code = resp.status_code
         except Exception as e:
             log.exception(
@@ -290,13 +282,9 @@
             resp_code = resp.status_code
         except Exception:
             log.debug("Zing connector is unavailable at %s", self.ping_url)
-<<<<<<< HEAD
-        return resp_code == 501 # Not Implemented is correct response code here
-=======
         # We expect zing-connector to return 501 (NOT IMPLEMENTED) for
         # ping requests.
         return resp_code == httplib.NOT_IMPLEMENTED
->>>>>>> 0c8826c3
 
 
 @implementer(IZingConnectorProxy)
