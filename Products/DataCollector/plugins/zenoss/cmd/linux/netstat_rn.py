--- conflicted
+++ resolved
@@ -83,11 +83,7 @@
             if isgate:
                 # default via 10.111.23.1 dev eth0
                 route.id = "0.0.0.0_0"
-<<<<<<< HEAD
-                route.mask = '0'
-=======
                 route.routemask = '0'
->>>>>>> d1381b82
                 route.setTarget = '0.0.0.0/0'  # rfc1519
                 route.setNextHopIp = isgate.group(1)
                 route.setInterfaceName = isgate.group(2)
@@ -102,13 +98,8 @@
             if isroute:
                 # 192.168.99.0/24 dev eth0  scope link
                 route.id = isroute.group(1).replace('/', '_')
-<<<<<<< HEAD
-                route.mask = isroute.group(1).split('/', 1)[1]
-                if route.mask == 32:
-=======
                 route.routemask = isroute.group(1).split('/', 1)[1]
                 if route.routemask == '32':
->>>>>>> d1381b82
                     continue
                 route.setTarget = isroute.group(1)
                 route.setNextHopIp = '0.0.0.0'
@@ -119,13 +110,8 @@
             isroute = IP_ROUTE_RECORD_SHORT.search(line)
             if isroute:
                 route.id = isroute.group(1).replace('/', '_')
-<<<<<<< HEAD
-                route.mask = isroute.group(1).split('/', 1)[1]
-                if route.mask == 32:
-=======
                 route.routemask = isroute.group(1).split('/', 1)[1]
                 if route.routemask == '32':
->>>>>>> d1381b82
                     continue
                 route.setTarget = isroute.group(1)
                 route.setNextHopIp = '0.0.0.0'
@@ -135,11 +121,7 @@
 
             if route.id is not None:
                 self.log.debug('Got route %s %s %s %s %s %s %s', route.id,
-<<<<<<< HEAD
-                               route.setTarget, route.mask,
-=======
                                route.setTarget, route.routemask,
->>>>>>> d1381b82
                                route.setInterfaceName, route.setNextHopIp,
                                route.routetype, route.routeproto)
                 routes.append(route)
