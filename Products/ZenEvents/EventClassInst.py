##############################################################################
#
# Copyright (C) Zenoss, Inc. 2007, all rights reserved.
#
# This content is made available according to terms specified in
# License.zenoss under the directory where your Zenoss product is installed.
#
##############################################################################
from contextlib import contextmanager
from functools import partial

from ZODB.transact import transact

import copy
import re
import sre_constants
import logging
import transaction
import urllib
import time
import pickle
import os
import zope.component
from Products.ZenMessaging.audit import audit

log = logging.getLogger("zen.Events")

from Globals import InitializeClass
from AccessControl import ClassSecurityInfo
from AccessControl import Permissions
from Acquisition import aq_chain
from zope.interface import implements

from Products.ZenModel.interfaces import IIndexed
from Products.ZenModel.ZenossSecurity import *
from Products.ZenRelations.RelSchema import *
from Products.ZenModel.ZenModelRM import ZenModelRM
from Products.ZenModel.EventView import EventView
from Products.ZenModel.ZenPackable import ZenPackable
from Products.ZenWidgets import messaging
from Products.ZenUtils.guid.interfaces import IGloballyIdentifiable
from Products.ZenUtils.Utils import convToUnits, zdecode, getDisplayName
from Products.ZenUtils.Time import SaveMessage
from Products import Zuul
from Products.Zuul.interfaces import IInfo
from Products.ZenUtils.Utils import zenPath
from Products.ZenUtils.daemonconfig import IDaemonConfig

from zenoss.protocols.jsonformat import to_dict

MAX_TRANSFORM_TIME = 2.0
MAX_TRANSFORM_FAILS = 'zEventMaxTransformFails'

def manage_addEventClassInst(context, id, REQUEST = None):
    """make a device class"""
    dc = EventClassInst(id)
    context._setObject(id, dc)
    if REQUEST is not None:
        REQUEST['RESPONSE'].redirect(context.absolute_url_path() + '/manage_main')

@contextmanager
def transformsavepoint(errorCallback=lambda :None):
    sp = None
    hadError = False
    try:
        txn = transaction.get()
        sp = txn.savepoint()
        yield
    except (Exception, SystemExit) as e:
        sp = None
        hadError = True
        log.info("Transform error %s; aborting transaction", e) 
        transaction.abort()
        errorCallback()
    finally:
        try:
            if sp and sp.valid:
                log.debug("Reverting to savepoint after transform") 
                sp.rollback()
            elif not hadError:
                log.debug("Aborting transaction after transform") 
                transaction.abort()
        except Exception:
            log.exception("Error rolling back transaction after transform")

class EventClassPropertyMixin(object):

    transform = ''
    transformEnabled = True

    # dictionary to store counter of bad_transforms for all EventClasses
    _badtransform = {}

    _properties = (
        {'id':'transform', 'type':'text', 'mode':'w'},
        {'id': 'transformEnabled', 'type': 'bool', 'mode': 'w'},
        )

    def applyValues(self, evt):
        """Modify event with values taken from dict Inst.
        Any non-None property values are applied to the event.
        """
        evt._clearClasses = copy.copy(getattr(self, "zEventClearClasses", []))
        evt._action = getattr(self, "zEventAction", "status")
        sev = getattr(self, "zEventSeverity", -1)
        if sev >= 0:
            if evt.severity > 0:
                evt.severity = sev
        log.debug("Per transform/mapping, using severity %s, action '%s' and clear classes %s",
                  evt.severity, evt._action, evt._clearClasses)
        updates = {}
        for name in 'resolution', 'explanation':
            value = getattr(self, name, None)
            if value is not None and value != '':
                updates[name] = value
        if updates:
            log.debug("Adding fields from transform/mapping: %s", updates)
        evt.updateFromDict(updates)
        return evt

    def formatTransform(self, transformLines, badLineNo=None):
        """
        Convenience function to number the transform info
        """
        if badLineNo is not None:
            transformed_lines = []
            for line_index, line in enumerate(transformLines, start=1):
                if line_index == badLineNo:
                    transformed_lines.append(" * %3s %s" % (line_index, line))
                else:
                    transformed_lines.append("   %3s %s" % (line_index, line))
            return '\n'.join(transformed_lines)
        else:
            return '\n'.join("%3s %s" % enumText
                             for enumText in enumerate(transformLines, start=1))

    def formatTransformForUI(self):
        """
        For the status page so the user can easily read the transform
        without clicking edit.
        """
        lines = self.transform.splitlines()
        return self.formatTransform(lines).replace(" ", "&nbsp;").replace("\n", "<br />").replace("\t", "&nbsp;" * 8)

    def sendTransformException(self, eventclass, evt):
        """
        Try to convert the rather horrible looking traceback that
        is hard to understand into something actionable by the user.
        """
        transformName = '/%s'% '/'.join(eventclass.getPhysicalPath()[4:])
        evt.eventClass = transformName
        self.pickleFailedEvent(evt)
        summary = "Error processing transform/mapping on Event Class %s" % \
            transformName

        import sys
        from traceback import format_exc, extract_tb
        tb = extract_tb(sys.exc_info()[2])
        exceptionText = format_exc(0).splitlines()[1]
        transformLines = eventclass.transform.splitlines()

        # try to extract line number and code from traceback, but set up
        # default values in case this fails - don't want to throw a traceback
        # when cleaning up a traceback
        badLineNo = None
        badLineText = ''
        try:
            if len(tb) == 2:
                # Compiletime error: with exceptionText in the form:
                # '  File "<string>", line 4'
                # We must extract the line number from the exceptionText
                badLineNo = int(exceptionText.rsplit(None,1)[1])
                exceptionText = "compile error on line %d" % badLineNo
            else:
                # Runtime error: the transform code is in the third tuple
                #1 (element 0) transformsavepoint yield
                #2 (element 1) applyTransform exec
                #3 (element 2) transform code
                badLineNo = tb[2][1]
        except Exception:
            pass
        
        badLineText = transformLines[badLineNo-1]
        transformFormatted = self.formatTransform(transformLines, badLineNo)

        message = """%s
Problem on line %s: %s
%s

Transform:
%s
""" % (summary, badLineNo, exceptionText, badLineText,
        transformFormatted)
        log.warn(message)
        # add the event that caused this exception to the transform event
        # so the operator has context for debugging transforms
        sourceEventText = str(evt._zepRawEvent._pb)
        sourceEventDevice = evt.device
        sourceEventComponent = evt.component

        # Now send an event
        zem = self.getDmd().ZenEventManager
        badEvt = dict(
            # Don't send the *same* event class or we trash and
            # and crash endlessly
            eventClass='/App/Zenoss',
            eventKey='transform_failed',
            device=zem.host,
            component=transformName,
            summary=summary,
            severity=4,
            message = "Problem with line %s: %s" % (badLineNo, badLineText),
            transform=transformFormatted,
            exception=exceptionText,
            # Set False if the root ('/') transform failed; avoids looping
            # infinitely on creating transform event failures.
            applyTransforms=False if (transformName == '/') else True,
            sourceEventText=sourceEventText,
            sourceEventDevice=sourceEventDevice,
            sourceEventComponent=sourceEventComponent
        )
        zem.sendEvent(badEvt)

<<<<<<< HEAD
    def pickleFailedEvent(self, evt):     
=======
        use_blocking_mechanism = eventclass.getProperty(MAX_TRANSFORM_FAILS) > 0 and eventclass.transformEnabled
        if use_blocking_mechanism:
            disableEvt = self._updateBadTransformCounter(evt, eventclass)
            if disableEvt:
                disable_msg = "Transform for Event Class %s is disabled due to %d attempts to apply it: line %d, %s, " \
                              "exception %s" % (
                    evt.eventClass, eventclass.getProperty(MAX_TRANSFORM_FAILS), badLineNo, badLineText, exceptionText)
                disableTransformEvt = dict(
                    eventClass='/App/Zenoss',
                    eventKey='transform_disabled',
                    device=zem.host,
                    component=evt.eventClass,
                    summary=disable_msg,
                    severity=4,
                    message='Transform can be enabled again in Event Classes settings.'
                )
                zem.sendEvent(disableTransformEvt)
                self.setTransformEnabled(eventclass, False)
                self._resetBadTransformCounter(evt.eventClass)

    def _updateBadTransformCounter(self, evt, eventclass):
        name = evt.eventClass
        if not self._badtransform.get(name):
            self._badtransform[name] = 1
        else:
            self._badtransform[name] += 1
        if self._badtransform[name] >= eventclass.getProperty(MAX_TRANSFORM_FAILS):
            return True
        return False

    def _resetBadTransformCounter(self, eventclass_name):
        self._badtransform[eventclass_name] = 0

    @transact
    def setTransformEnabled(self, eventclass, enabled):
        # Enables or disables transform on the given event class.
        eventclass.transformEnabled = bool(enabled)

    def pickleFailedEvent(self, evt):
>>>>>>> d1381b82
        obj = zope.component.getUtility(IDaemonConfig, 'zeneventd_config')
        config = obj.getConfig()
        # By default there are 100 pickle files in failed_transformed_events folder.
        # To change this value set maxpickle value in /opt/zenoss/etc/zeneventd.conf
        max_pickle = config.maxpickle-1
        # By default the path to save pickle files is
        # $ZENHOME/var/zeneventd/failed_transformed_events.
        # To change this value set pickledir value in /opt/zenoss/etc/zeneventd.conf
        pickle_dir = config.pickledir
        if not os.path.exists(pickle_dir):
            os.makedirs(pickle_dir)
        file_list = []
        pickles_count = 0
        for file in os.listdir(pickle_dir):
            filepath = os.path.join(pickle_dir, file)            
            modified = os.stat(filepath).st_mtime
            file_tuple = modified, file
            file_list.append(file_tuple)
        file_list.sort(reverse=True)
        files_to_delete = file_list[max_pickle:]
        for time, file in files_to_delete:
            filepath = os.path.join(pickle_dir, file)
            if os.path.isfile(filepath):
                if pickles_count == 0:
                    log.info("Deleting old pickle files ...")
                try:
                    os.remove(filepath)
                    pickles_count += 1
                except Exception as e:
                    log.exception("Unable to delete %s: %s", filepath, e)
        if pickles_count:
            log.info("Deleted %s old pickle files." % pickles_count)
        filename = pickle_dir + '/%s_%s.pickle' % (evt.device, evt.evid)        
        try:
            with open(filename, 'w') as f:
                evtDict = to_dict(evt._event)
                pickle.dump(evtDict, f)
        except Exception as ex:
            log.exception("Unable to store evt pickle data to %s: %s", filename, ex)

    def applyTransform(self, evt, device, component=None):
        """
        Apply transforms on an event from the top level of the Event Class Tree
        down to the actual Event Rules (EventClassInst)
        """
        transpath = self._eventClassPath()
        variables_and_funcs = {
            'evt':evt, 'device':device, 'dev':device,
            'convToUnits':convToUnits, 'zdecode':zdecode,
            'txnCommit':transaction.commit,  # this function is deprecated in favor of transforms using @transact
            'transact':transact, 'dmd':self.dmd,
            'log':log, 'component':component,
            'getFacade':Zuul.getFacade, 'IInfo':IInfo,
        }
        for eventclass in transpath:
            if not eventclass.transform: continue
            startTime = time.time()
            errorCallback = partial(self.sendTransformException, eventclass, evt)
            with transformsavepoint(errorCallback):
                exec(eventclass.transform, variables_and_funcs)
            endTime = time.time()

            if endTime - startTime > MAX_TRANSFORM_TIME:
                log.warning('Event transform took %.1f seconds (threshold %.1f seconds), event context is %s, transform is: %s', endTime - startTime, MAX_TRANSFORM_TIME, evt, eventclass.transform)
            elif log.isEnabledFor(logging.DEBUG):
                log.debug('Event transform took %.1f seconds (threshold %.1f seconds), event context is %s', endTime - startTime, MAX_TRANSFORM_TIME, evt)

        return variables_and_funcs['evt']


    def inheritedTransforms(self):
        """
        Make a string that brings together all the transforms inherited from the
        base EventClass to self.
        """
        transpath = self._eventClassPath()
        transtext = []
        for obj in transpath:
            if not obj.transform: continue
            if obj.transform == self.transform: break
            transtext.append("""<a href='%s/editEventClassTransform'>%s<a>
                """ % (obj.getPrimaryUrlPath(), obj.getPrimaryDmdId()))
            transtext.append("<pre>%s</pre>" % obj.transform)
        return "\n".join(transtext)


    def testTransformStyle(self):
        """Test our transform by compiling it.
        """
        try:
            if self.transform:
                compile(self.transform, "<string>", "exec")
        except:
            return "color:#FF0000;"


    def _eventClassPath(self):
        """
        Return the path to our current EventClassInst from the top level
        EventClass down. We use this to process and display the heirarchy of
        event transforms.
        """
        transpath = []
        for obj in aq_chain(self):
            # skip over relationships in the aq_chain
            if not isinstance(obj, EventClassPropertyMixin): continue
            if obj.id == 'dmd': break
            transpath.append(obj)
        transpath.reverse()
        return transpath

# Why is this a subclass of EventView?

class EventClassInst(EventClassPropertyMixin, ZenModelRM, EventView,
                     ZenPackable):
    """
    EventClassInst.
    """
    implements(IIndexed, IGloballyIdentifiable)

    event_key = meta_type = "EventClassInst"

    default_catalog = "eventClassSearch"

    actions = ("status", "history", "heartbeat", "drop")

    _properties = EventClassPropertyMixin._properties + (
        {'id':'eventClassKey', 'type':'string', 'mode':'w'},
        {'id':'sequence', 'type':'int', 'mode':'w'},
        {'id':'rule', 'type':'string', 'mode':'w'},
        {'id':'regex', 'type':'string', 'mode':'w'},
        {'id':'example', 'type':'string', 'mode':'w'},
        {'id':'explanation', 'type':'text', 'mode':'w'},
        {'id':'resolution', 'type':'text', 'mode':'w'},
        )


    _relations = ZenPackable._relations + (
        ("eventClass", ToOne(ToManyCont,"Products.ZenEvents.EventClass","instances")),
        )


    # Screen action bindings (and tab definitions)
    factory_type_information = (
        {
            'id'             : 'EventClassInst',
            'meta_type'      : 'EventClassInst',
            'description'    : """Base class for all devices""",
            'icon'           : 'EventClassInst.gif',
            'product'        : 'ZenEvents',
            'factory'        : 'manage_addEventClassInst',
            'immediate_view' : 'eventClassInstStatus',
            'actions'        :
            (
                { 'id'            : 'status'
                , 'name'          : 'Status'
                , 'action'        : 'eventClassInstStatus'
                , 'permissions'   : (Permissions.view, )
                },
                { 'id'            : 'edit'
                , 'name'          : 'Edit'
                , 'action'        : 'eventClassInstEdit'
                , 'permissions'   : ("Manage DMD", )
                },
                { 'id'            : 'sequence'
                , 'name'          : 'Sequence'
                , 'action'        : 'eventClassInstSequence'
                , 'permissions'   : (Permissions.view,)
                },
                { 'id'            : 'config'
                , 'name'          : 'Configuration Properties'
                , 'action'        : 'zPropertyEditNew'
                , 'permissions'   : ("Manage DMD",)
                },
                { 'id'            : 'events'
                , 'name'          : 'Events'
                , 'action'        : 'viewEvents'
                , 'permissions'   : (Permissions.view, )
                },
            )
         },
        )

    security = ClassSecurityInfo()

    def __init__(self, id):
        ZenModelRM.__init__(self, id)
        self.eventClassKey = id
        self.sequence = None
        self.rule = ""
        self.regex = ""
        self.example = ""
        self.explanation = ""
        self.resolution = ""

    def _updateProperty(self, id, value):
        resequence = False
        if id == 'sequence':
            for mapping in self.sameKey():
                if mapping.sequence == value:
                    # We have a sequence conflict. Allow it to proceed, but
                    # resequence afterwards to deal with overlaps and holes.
                    resequence = True
                    break
        super(EventClassInst, self)._updateProperty(id, value)
        if resequence:
            for i, mapping in enumerate(self.sameKey()):
                mapping.sequence = i

    def getStatus(self, **kwargs):
        """Return the status number for this device of class statClass.
        """
        return EventView.getStatus(self, self.getEventClass())

    def getEventClass(self):
        """Return the full EventClass of this EventClassInst."""
        return self.getOrganizerName()

    def getEventClassHref(self):
        """Return href of our class.
        """
        return self.eventClass().getPrimaryUrlPath()


    def getDmdKey(self):
        """Return the dmd key of this mapping ie: /App/Start/zentinel
        """
        return self.getOrganizerName() + "/" + self.id


    def applyExtraction(self, evt):
        """
        Apply the event dict regex to extract additional values from the event.
        """
        if self.regex:
            m = re.search(self.regex, evt.message)
            if m: evt.updateFromDict(m.groupdict())
        return evt


    def applyValues(self, evt):
        """Modify event with values taken from dict Inst.
        Any non-None property values are applied to the event.
        """
        evt.eventClass = self.getEventClass()
        evt.eventClassMapping = '%s/%s' % (self.getEventClass(), self.id)
        return EventClassPropertyMixin.applyValues(self, evt)

    def ruleOrRegex(self, limit=None):
        """Return the rule if it exists else return the regex.
        limit limits the number of characters returned.
        """
        value = self.rule if self.rule else self.regex
        if not value and self.example:
            value = self.example
        if limit: value = value[:limit]
        return value


    def match(self, evt, device):
        """
        Match an event message against our regex.

        @parameter evt: event to match in our mapping
        @type evt: dictionary
        @parameter device: device
        @type device: DMD object
        @return: boolean
        @rtype: boolean
        """
        value = False
        log.debug("match on:%s", self.getPrimaryDmdId())
        if self.rule:
            try:
                log.debug("eval rule:%s", self.rule)
                value = eval(self.rule, {'evt':evt, 'dev':device, 'device': device})
            except Exception, e:
                logging.warn("EventClassInst: %s rule failure: %s",
                            self.getDmdKey(), e)
        else:
            try:
                log.debug("regex='%s' message='%s'", self.regex, evt.message)
                value = re.search(self.regex, evt.message, re.I)
            except sre_constants.error: pass
        return value


    def testRegexStyle(self):
        """Test our regex using the example event string.
        """
        if self.example:
            try:
                value = re.search(self.regex, self.example, re.I)
                if not value: return "color:#FF0000;"
            except sre_constants.error:
                return "color:#FF0000;"


    def testRuleStyle(self):
        """Test our rule by compiling it.
        """
        try:
            if self.rule:
                compile(self.rule, "<string>", "eval")
        except:
            return "color:#FF0000;"


    def sameKey(self):
        """Return a list of all mappings with the same eventClassKey.
        """
        return [ i for i in self.eventClass().find(self.eventClassKey) \
            if i.eventClassKey == self.eventClassKey ]


    security.declareProtected('Manage DMD', 'manage_resequence')
    def manage_resequence(self, seqmap, seqid, REQUEST=None):
        """
        Reorder the sequence of eventClassMappings with the same key.
        """
        for num, path in zip(seqmap, seqid):
            self.unrestrictedTraverse(urllib.unquote(path)).sequence = int(num)
        # second pass take out any holes
        for i, map in enumerate(self.sameKey()):
            map.sequence = i
        if REQUEST:
            audit('UI.EventClassMapping.Resequence', self.id, sequence=seqmap)
            return self.callZenScreen(REQUEST)


    security.declareProtected('Manage DMD', 'manage_editEventClassInst')
    def manage_editEventClassInst(self, name='', eventClassKey='',
                                regex='', rule='', example='',
                                transform='',
                                explanation='', resolution='', REQUEST=None):
        """Edit an EventClassInst from a web page."""

        #save arguments for audit logging
        values = locals()

        oldValues = {
            'name':getDisplayName(self),
            'eventClassKey':self.eventClassKey,
            'regex':self.regex,
            'rule':self.rule,
            'example':self.example,
            'transform':self.transform,
            'explanation':self.explanation,
            'resolution':self.resolution,
        }
        
        redirect = self.rename(name)
        if eventClassKey and self.eventClassKey != eventClassKey:
            self.unindex_object()
            self.sequence = self.eventClass().nextSequenceNumber(eventClassKey)
            self.eventClassKey = eventClassKey
            self.index_object()
        self.regex = regex
        self.rule = rule
        self.example = example
        self.transform = transform
        self.explanation = explanation
        self.resolution = resolution
        if REQUEST:
            audit('UI.EventClassMapping.Edit', self, data_=values, oldData_=oldValues, skipFields_=['self','REQUEST'])
            messaging.IMessageSender(self).sendToBrowser(
                'Saved', SaveMessage())
            return self.callZenScreen(REQUEST, redirect)


InitializeClass(EventClassInst)<|MERGE_RESOLUTION|>--- conflicted
+++ resolved
@@ -221,9 +221,6 @@
         )
         zem.sendEvent(badEvt)
 
-<<<<<<< HEAD
-    def pickleFailedEvent(self, evt):     
-=======
         use_blocking_mechanism = eventclass.getProperty(MAX_TRANSFORM_FAILS) > 0 and eventclass.transformEnabled
         if use_blocking_mechanism:
             disableEvt = self._updateBadTransformCounter(evt, eventclass)
@@ -263,7 +260,6 @@
         eventclass.transformEnabled = bool(enabled)
 
     def pickleFailedEvent(self, evt):
->>>>>>> d1381b82
         obj = zope.component.getUtility(IDaemonConfig, 'zeneventd_config')
         config = obj.getConfig()
         # By default there are 100 pickle files in failed_transformed_events folder.
