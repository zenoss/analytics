--- conflicted
+++ resolved
@@ -464,11 +464,7 @@
 
     def _displayStatistics(self, verbose=False):
         super(SyslogDaemon, self)._displayStatistics(verbose)
-<<<<<<< HEAD
         sendEventsOnCounters = ['eventFilterDroppedCount', 'eventParserDroppedCount']
-=======
-        sendEventsOnCounters = ['eventFilterDroppedCount']
->>>>>>> 17d45c61
         if not hasattr(self, 'lastCounterEventTime'):
             self.lastCounterEventTime = time.time()
         # Send an update event every hour
