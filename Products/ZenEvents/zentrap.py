--- conflicted
+++ resolved
@@ -598,7 +598,6 @@
                 dsecs, utc_dir, utc_hours, utc_mins)
 
     def _convert_value(self, value):
-<<<<<<< HEAD
         # Check if values is OID (SNMP object id)
         if isinstance(value, tuple) and len(value) > 2:
             if value[0] in [0, 1, 2] and all(isinstance(i, int) for i in value):
@@ -614,19 +613,6 @@
                     decoded = 'BASE64:' + base64.b64encode(value)
                 return decoded
         return value
-=======
-        if not isinstance(value, basestring):  #NOTE: py27 dependencie
-            return value
-        try:
-            value.decode('utf8')
-            return value
-        except UnicodeDecodeError:
-            # Try converting to a date
-            decoded = self._value_from_dateandtime(value)
-            if not decoded:
-                decoded = 'BASE64:' + base64.b64encode(value)
-            return decoded
->>>>>>> 1dede871
 
     def snmpInform(self, addr, pdu):
         """
@@ -726,11 +712,6 @@
             vb_oid = '.'.join(map(str, vb_oid))
             # SNMPv2-MIB/snmpTrapOID
             if vb_oid == '1.3.6.1.6.3.1.1.4.1.0':
-<<<<<<< HEAD
-                result["oid"] = vb_value
-                eventType = self.oid2name(
-                        vb_value, exactMatch=False, strip=False)
-=======
                 result["oid"] = '.'.join(map(str, vb_value))
                 eventType = self.oid2name(vb_value,
                                           exactMatch=False,
@@ -740,7 +721,6 @@
                                vb_oid, vb_value)
                 result['snmpTrapAddress'] = vb_value
                 result['device'] = vb_value
->>>>>>> 1dede871
             else:
                 self._add_varbind_detail(vb_result, vb_oid, vb_value)
 
