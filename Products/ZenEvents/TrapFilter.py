--- conflicted
+++ resolved
@@ -232,16 +232,10 @@
         """
            Parse an SNMP V1 filter definition.
            Valid definitions have one of the following formats:
-<<<<<<< HEAD
-                v1 include|exclude TRAP_TYPE
-                v1 include|exclude GLOBBED_OID
-                v1 include|exclude OID *|SPECIFIC_TRAP
-                v1 include|exclude OID
-=======
                 [COLLECTOR REGEX] v1 include|exclude TRAP_TYPE
                 [COLLECTOR REGEX] v1 include|exclude GLOBBED_OID
                 [COLLECTOR REGEX] v1 include|exclude OID *|SPECIFIC_TRAP
->>>>>>> ddc459b4
+                [COLLECTOR REGEX] v1 include|exclude OID
             where
                 COLLECTOR REGEX is a regular expression pattern applied against the
                                 collector zentrap is running under
@@ -317,15 +311,10 @@
                 [COLLECTOR REGEX] v2 include|exclude OID
                 [COLLECTOR REGEX] v2 include|exclude GLOBBED_OID
             where
-<<<<<<< HEAD
-                OID             is a valid OID
-                GLOBBED_OID     is an OID ending with ".*"
-=======
                 COLLECTOR  REGEX is a regular expression pattern applied against the
                                  collector zentrap is running under
                 OID              is an valid OID
                 GLOBBED_OID      is an OID ending with ".*"
->>>>>>> ddc459b4
 
         @param lineNumber: The line number of the filter defintion within the file
         @type line: int
