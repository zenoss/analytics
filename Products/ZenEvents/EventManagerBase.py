##############################################################################
# 
# Copyright (C) Zenoss, Inc. 2007, 2023 all rights reserved.
# 
# This content is made available according to terms specified in
# License.zenoss under the directory where your Zenoss product is installed.
# 
##############################################################################


__doc__ = """EventManagerBase
Data connector to backend of the event management system.
"""

import time
import random
random.seed()
import logging
log = logging.getLogger("zen.Events")

from AccessControl import ClassSecurityInfo

from Products.ZenModel.ZenModelRM import ZenModelRM
from Products.ZenModel.ZenossSecurity import ZEN_SEND_EVENTS, ZEN_COMMON
from Products.ZenRelations.RelSchema import ToManyCont, ToOne
from Products.ZenEvents.XmlEvents import sendXMLEvents
from Products.ZenUtils import Time
from Products.ZenUtils.guid.interfaces import IGlobalIdentifier

from Products.ZenUtils.Utils import unused
from .HeartbeatUtils import getHeartbeatObjects

__pychecker__="maxargs=16"

class EventManagerBase(ZenModelRM):
    """
    Data connector to backend of the event management system.
    """

    eventStateConversions = (
                ('New',         0),
                ('Acknowledged',1),
                ('Suppressed',  2),
                )

    eventActions = ('status', 'history', 'drop')

    severityConversions = (
        ('Critical', 5),
        ('Error', 4),
        ('Warning', 3),
        ('Info', 2),
        ('Debug', 1),
        ('Clear', 0),
    )
    severities = dict([(b, a) for a, b in severityConversions])

    priorityConversions = (
        ('None', -1),
        ('Emergency', 0),
        ('Alert', 1),
        ('Critical', 2),
        ('Error', 3),
        ('Warning', 4),
        ('Notice', 6),
        ('Info', 8),
        ('Debug', 10),
    )
    priorities = dict([(b, a) for a, b in priorityConversions])

    statusTable = "status"
    detailTable = "detail"
    logTable = "log"
    lastTimeField = "lastTime"
    firstTimeField = "firstTime"
    deviceField = "device"
    componentField = "component"
    eventClassField = "eventClass"
    severityField = "severity"
    stateField = "eventState"
    countField = "count"
    prodStateField = "prodState"
    DeviceGroupField = "DeviceGroups"
    SystemField = "Systems"

    DeviceWhere = "\"device = '%s'\" % me.getDmdKey()"
    DeviceResultFields = ("eventState", "severity", "component", "eventClass",
                          "summary", "firstTime", "lastTime", "count" )
    ComponentWhere = ("\"(device = '%s' and component = '%s')\""
                      " % (me.device().getDmdKey(), escape_string(me.name()))")
    ComponentResultFields = ("eventState", "severity", "eventClass", "summary",
                             "firstTime", "lastTime", "count" )
    IpAddressWhere = "\"ipAddress='%s'\" % (me.getId())"
    EventClassWhere = "\"eventClass like '%s%%'\" % me.getDmdKey()"
    EventClassInstWhere = """\"eventClass = '%s' and eventClassKey = '%s'\" % (\
                                me.getEventClass(), me.eventClassKey)"""
    DeviceClassWhere = "\"(DeviceClass = '%s' or DeviceClass like '%s/%%') \" % \
                         ( me.getDmdKey(), me.getDmdKey() )"

    LocationWhere = "\"Location like '%s%%'\" % me.getDmdKey()"
    SystemWhere = "\"Systems like '%%|%s%%'\" % me.getDmdKey()"
    DeviceGroupWhere = "\"DeviceGroups like '%%|%s%%'\" % me.getDmdKey()"

    defaultResultFields = ("eventState", "severity", "device", "component",
                           "eventClass", "summary", "firstTime", "lastTime",
                           "count" )

    defaultFields = ('eventState', 'severity', 'evid')

    defaultEventId = ('device', 'component', 'eventClass',
                         'eventKey', 'severity')

    requiredEventFields = ('device', 'summary', 'severity')

    defaultAvailabilityDays = 7
    defaultPriority = 3
    eventAgingHours = 4
    eventAgingSeverity = 4
    historyMaxAgeDays = 0
<<<<<<< HEAD
    # Regular expressions that parse syslog tags from different sources
    # A tuple can also be specified, in which case the second item in the
    # tuple is a boolean which tells whether or not to keep the entry (default)
    # or to discard the entry and not create an event.
    syslogParsers = [{
    "description": "generic mark",
    "expr": "^(?P<summary>-- (?P<eventClassKey>MARK) --)",
    "keep": True
},{
    "description": "Cisco UCS: 2010 Oct 19 15:47:45 CDT: snmpd: SNMP Operation (GET) failed. Reason:2 reqId (257790979) errno (42) error index (1)",
    "expr": "^: \d{4} \w{3}\s+\d{1,2}\s+\d{1,2}:\d\d:\d\d \w{3}: %(?P<eventClassKey>[^:]+): (?P<summary>.*)",
    "keep": True
},{
    "description": "ntsyslog windows msg",
    "expr": "^(?P<component>.+)\[(?P<ntseverity>\D+)\] (?P<ntevid>\d+) (?P<summary>.*)",
    "keep": True
},{
    "description": "cisco msg with card indicator",
    "expr": "%CARD-\S+:(SLOT\d+) %(?P<eventClassKey>\S+): (?P<summary>.*)",
    "keep": True
},{
    "description": "cisco standard msg",
    "expr": "%(?P<eventClassKey>(?P<component>\S+)-(?P<overwriteSeverity>\d)-\S+): *(?P<summary>.*)",
    "keep": True
},{
    "description": "Cisco ACS",
    "expr": "^(?P<ipAddress>\S+)\s+(?P<summary>(?P<eventClassKey>(CisACS_\d\d|CSCOacs)_\S+)\s+(?P<eventKey>\S+)\s.*)",
    "keep": True
},{
    "description": "netscreen device msg",
    "expr": "device_id=\S+\s+\[\S+\](?P<eventClassKey>\S+\d+):\s+(?P<summary>.*)\s+\((?P<originalTime>\d\d\d\d-\d\d-\d\d \d\d:\d\d:\d\d)\)",
    "keep": True
},{
    "description": "NetApp: [deviceName: 10/100/1000/e1a:warning]: Client 10.0.0.101 (xid 4251521131) is trying to access an unexported mount (fileid 64, snapid 0, generation 6111516 and flags 0x0 on volume 0xc97d89a [No volume name available])",
    "expr": "^\[[^:]+: (?P<component>[^:]+)[^\]]+\]: (?P<summary>.*)",
    "keep": True
},{
    "description": "unix syslog with pid",
    "expr": "(?P<component>\S+)\[(?P<pid>\d+)\]:\s*(?P<summary>.*)",
    "keep": True
},{
    "description": "unix syslog without pid",
    "expr": "(?P<component>\S+): (?P<summary>.*)",
    "keep": True
},{
    "description": "adtran devices",
    "expr": "^(?P<deviceModel>[^\[]+)\[(?P<deviceManufacturer>ADTRAN)\]:(?P<component>[^\|]+\|\d+\|\d+)\|(?P<summary>.*)",
    "keep": True
},{
    "description": "",
    "expr": "^date=.+ (?P<summary>devname=.+ log_id=(?P<eventClassKey>\d+) type=(?P<component>\S+).+)",
    "keep": True
},{
    "description": "proprietary message passing system",
    "expr": "^(?P<component>\S+)(\.|\s)[A-Z]{3} \d \S+ \d\d:\d\d:\d\d-\d\d:\d\d:\d\d \d{5} \d{2} \d{5} \S+ \d{4} \d{3,5} (- )*(?P<summary>.*) \d{4} \d{4}",
    "keep": True
},{
    "description": "Cisco port state logging info",
    "expr": "^Process (?P<process_id>\d+), Nbr (?P<device>\d+\.\d+\.\d+\.\d+) on (?P<interface>\w+/\d+) from (?P<start_state>\w+) to (?P<end_state>\w+), (?P<summary>.+)",
    "keep": True
},{
    "description": "Cisco VPN Concentrator: 54884 05/25/2009 13:41:14.060 SEV=3 HTTP/42 RPT=4623 Error on socket accept.",
    "expr": "^\d+ \d+\/\d+\/\d+ \d+:\d+:\d+\.\d+ SEV=\d+ (?P<eventClassKey>\S+) RPT=\d+ (?P<summary>.*)",
    "keep": True
},{
    "description": "Dell Storage Array: 2626:48:VolExec:27-Aug-2009 13:15:58.072049:VE_VolSetWorker.hh:75:WARNING:43.3.2:Volume volumeName has reached 96 percent of its reported size and is currently using 492690MB.",
    "expr": "^\d+:\d+:(?P<component>[^:]+):\d+-\w{3}-\d{4} \d{2}:\d{2}:\d{2}\.\d+:[^:]+:\d+:\w+:(?P<eventClassKey>[^:]+):(?P<summary>.*)",
    "keep": True
},{
    "description": "1-Oct-2009 23:00:00.383809:snapshotDelete.cc:290:INFO:8.2.5:Successfully deleted snapshot \"UNVSQLCLUSTERTEMPDB-2009-09-30-23:00:14.11563\"",
    "expr": "^\d+-\w{3}-\d{4} \d{2}:\d{2}:\d{2}\.\d+:[^:]+:\d+:\w+:(?P<eventClassKey>[^:]+):(?P<summary>.*)",
    "keep": True
}]
    syslogSummaryToMessage = False
=======
    syslogMsgEvtFieldFilterRules = {}
>>>>>>> 3311b630

    _properties = (
        {'id':'backend', 'type':'string','mode':'r', },
        {'id':'username', 'type':'string', 'mode':'w'},
        {'id':'password', 'type':'string', 'mode':'w'},
        {'id':'host', 'type':'string', 'mode':'w'},
        {'id':'database', 'type':'string', 'mode':'w'},
        {'id':'port', 'type':'int', 'mode':'w'},
        {'id':'defaultWhere', 'type':'text', 'mode':'w'},
        {'id':'defaultOrderby', 'type':'text', 'mode':'w'},
        {'id':'defaultResultFields', 'type':'lines', 'mode':'w'},
        {'id':'statusTable', 'type':'string', 'mode':'w'},
        {'id':'detailTable', 'type':'string', 'mode':'w'},
        {'id':'logTable', 'type':'string', 'mode':'w'},
        {'id':'lastTimeField', 'type':'string', 'mode':'w'},
        {'id':'firstTimeField', 'type':'string', 'mode':'w'},
        {'id':'deviceField', 'type':'string', 'mode':'w'},
        {'id':'componentField', 'type':'string', 'mode':'w'},
        {'id':'severityField', 'type':'string', 'mode':'w'},
        {'id':'countField', 'type':'string', 'mode':'w'},
        {'id':'DeviceGroupField', 'type':'string', 'mode':'w'},
        {'id':'SystemField', 'type':'string', 'mode':'w'},
        {'id':'DeviceWhere', 'type':'string', 'mode':'w'},
        {'id':'DeviceResultFields', 'type':'lines', 'mode':'w'},
        {'id':'ComponentResultFields', 'type':'lines', 'mode':'w'},
        {'id':'EventClassWhere', 'type':'string', 'mode':'w'},
        {'id':'EventClassInstWhere', 'type':'string', 'mode':'w'},
        {'id':'DeviceClassWhere', 'type':'string', 'mode':'w'},
        {'id':'LocationWhere', 'type':'string', 'mode':'w'},
        {'id':'SystemWhere', 'type':'string', 'mode':'w'},
        {'id':'DeviceGroupWhere', 'type':'string', 'mode':'w'},
        {'id':'requiredEventFields', 'type':'lines', 'mode':'w'},
        {'id':'defaultEventId', 'type':'lines', 'mode':'w'},
        {'id':'defaultFields', 'type':'lines', 'mode':'w'},
        {'id':'timeout', 'type':'int', 'mode':'w'},
        {'id':'clearthresh', 'type':'int', 'mode':'w'},
        {'id':'defaultAvailabilityDays', 'type':'int', 'mode':'w'},
        {'id':'defaultPriority', 'type':'int', 'mode':'w'},
        {'id':'eventAgingHours', 'type':'int', 'mode':'w'},
        {'id':'eventAgingSeverity', 'type':'int', 'mode':'w'},
        {'id':'historyMaxAgeDays', 'type':'int', 'mode':'w'},
<<<<<<< HEAD
        {'id':'syslogParsers', 'type':'list', 'mode':'w'},
        {'id':'syslogSummaryToMessage', 'type':'boolean', 'mode':'w'},
=======
        {'id':'syslogMsgEvtFieldFilterRules', 'type':'dict', 'mode':'w'},
>>>>>>> 3311b630
        )

    _relations =  (
        ("commands", ToManyCont(ToOne, "Products.ZenEvents.EventCommand", "eventManager")),
    )

    security = ClassSecurityInfo()


    def __init__(self, id, title='', hostname='localhost', username='root',
                 password='', database='events', port=3306,
                 defaultWhere='',defaultOrderby='',defaultResultFields=[]):
        """
        Sets up event database access and initializes the cache.

        @param id: A unique id
        @type id: string
        @param title: A title
        @type title: string
        @param hostname: The hostname of the events database server
        @type hostname: string
        @param username: The name of a user with permissions to access the
            events database
        @type username: string
        @param password: The password of the user
        @type password: string
        @param database: The name of the events database
        @type database: string
        @param port: The port on which the database server is listening
        @type port: int
        @param defaultWhere: The default where clause to use when building
            queries
        @type defaultWhere: string
        @param defaultOrderby: The default order by clause to use when building
            queries
        @type defaultOrderby: string
        @param defaultResultFields: DEPRECATED. Currently unused.
        @type defaultResultFields: list

        """
        unused(defaultOrderby, defaultResultFields)
        self.id = id
        self.title = title
        self.username=username
        self.password=password
        self.database=database
        self.host=hostname
        self.port=port

        self.defaultWhere = defaultWhere
        self.defaultOrderby="%s desc, %s desc" % (
                            self.severityField, self.lastTimeField)

    def restrictedUserFilter(self, where):
        """This is a hook do not delete me!"""
        return where

    def defaultAvailabilityStart(self):
        return Time.USDate(time.time() - 60*60*24*self.defaultAvailabilityDays)


    def defaultAvailabilityEnd(self):
        return Time.USDate(time.time())


    def getAvailability(self, state, **kw):
        import Availability
        allowedFilters = (
            "device", "component", "eventClass", "systems", "severity",
            "prodState", "manager", "agent", "DeviceClass", "Location",
            "System", "DeviceGroup", "DevicePriority", "monitor")

        for name in allowedFilters:
            if hasattr(state, name):
                kw.setdefault(name, getattr(state, name))
        if getattr(state, 'startDate', None) is not None:
            kw.setdefault('startDate', Time.ParseUSDate(state.startDate))
        if getattr(state, 'endDate', None) is not None:
            # End date needs to be inclusive of events that occurred on that
            # date. So we advance to the last second of the day.
            kw.setdefault('endDate', Time.getEndOfDay(Time.ParseUSDate(
                state.endDate)))
        kw.setdefault('startDate',
                      time.time() - 60*60*24*self.defaultAvailabilityDays)
        return Availability.query(self.dmd, **kw)

    def getHeartbeatObjects(self, failures=True, simple=False, limit=0,
            db=None):
        return getHeartbeatObjects(failures, limit,
                self.getDmdRoot("Devices") if not simple else None)

    def getMaxSeverity(self, me):
        from Products.Zuul.facades import getFacade
        """ Returns the severity of the most severe event. """
        zep = getFacade('zep')
        try:
            # Event class rainbows show all events through DEBUG severity
            uuid = IGlobalIdentifier(me).getGUID()
            return zep.getWorstSeverityByUuid(uuid)
        except TypeError:
            log.warn("Attempted to query events for %r which does not have a uuid", self)
            return 0


    #==========================================================================
    # Event sending functions
    #==========================================================================

    security.declareProtected(ZEN_SEND_EVENTS, 'sendEvents')
    def sendEvents(self, events):
        """Send a group of events to the backend.
        """
        raise NotImplementedError


    security.declareProtected(ZEN_SEND_EVENTS, 'sendEvent')
    def sendEvent(self, event):
        """
        Send an event to the backend.

        @param event: event
        @type event: event object
        @todo: implement
        """
        raise NotImplementedError


    #==========================================================================
    # Schema management functions
    #==========================================================================

    def getEventStates(self):
        """Return a list of possible event states.
        """
        return self.eventStateConversions

    def getEventActions(self):
        """Return a list of possible event actions.
        """
        return self.eventActions

    security.declareProtected(ZEN_COMMON,'getSeverities')
    def getSeverities(self):
        """Return a list of tuples of severities [('Warning', 3), ...]
        """
        return self.severityConversions

    def getSeverityString(self, severity):
        """Return a string representation of the severity.
        """
        try:
            return self.severities[severity]
        except KeyError:
            return "Unknown"

    def getPriorities(self):
        """Return a list of tuples of priorities [('Warning', 3), ...]
        """
        return self.priorityConversions

    def getPriorityString(self, priority):
        """Return the priority name
        """
        try:
            return self.priorities[priority]
        except IndexError:
            return "Unknown"

    def getStatusCssClass(self, status):
        if status < 0: status = "unknown"
        elif status > 3: status = 3
        return "zenstatus_%s" % status

    def getStatusImgSrc(self, status):
        ''' Return the img source for a status number
        '''
        if status < 0:
            src = 'grey'
        elif status == 0:
            src = 'green'
        else:
            src = 'red'
        return '/zport/dmd/img/%s_dot.png' % src


    def getEventCssClass(self, severity, acked=False):
        """return the css class name to be used for this event.
        """
        __pychecker__='no-constCond'
        value = severity < 0 and "unknown" or severity
        acked = acked and "acked" or "noack"
        return "zenevents_%s_%s %s" % (value, acked, acked)

    def handleUploadedFile(self, REQUEST):
        """
        Assumes the file to be a file with events XML data so we
        need to import the file data.

        File will be available with REQUEST.upload
        """
        eventsXml = REQUEST.upload.read()
        try:
            loaded, total = sendXMLEvents(self._dmd.ZenEventManager, eventsXml, log=log)
        except Exception as ex:
            log.exception("Unable to load events.xml data:\n%s\n", eventsXml)
            return "Unable to load events XML data: %s\nSee event.log for details" % str(ex)
        
        return "Loaded %d of %d events" % (loaded, total)

    #==========================================================================
    # Utility functions
    #==========================================================================

    def installIntoPortal(self):
        """Install skins into portal.
        """
        from Products.CMFCore.utils import getToolByName
        from Products.CMFCore.DirectoryView import addDirectoryViews
        from cStringIO import StringIO
        import string

        out = StringIO()
        skinstool = getToolByName(self, 'portal_skins')
        if 'zenevents' not in skinstool.objectIds():
            addDirectoryViews(skinstool, 'skins', globals())
            out.write("Added 'zenevents' directory view to portal_skins\n")
        skins = skinstool.getSkinSelections()
        for skin in skins:
            path = skinstool.getSkinPath(skin)
            path = map(string.strip, string.split(path,','))
            if 'zenevents' not in path:
                try: path.insert(path.index('zenmodel'), 'zenevents')
                except ValueError:
                    path.append('zenevents')
                path = string.join(path, ', ')
                skinstool.addSkinSelection(skin, path)
                out.write("Added 'zenevents' to %s skin\n" % skin)
            else:
                out.write(
                    "Skipping %s skin, 'zenevents' is already set up\n" % skin)
        return out.getvalue()<|MERGE_RESOLUTION|>--- conflicted
+++ resolved
@@ -117,7 +117,6 @@
     eventAgingHours = 4
     eventAgingSeverity = 4
     historyMaxAgeDays = 0
-<<<<<<< HEAD
     # Regular expressions that parse syslog tags from different sources
     # A tuple can also be specified, in which case the second item in the
     # tuple is a boolean which tells whether or not to keep the entry (default)
@@ -192,9 +191,7 @@
     "keep": True
 }]
     syslogSummaryToMessage = False
-=======
     syslogMsgEvtFieldFilterRules = {}
->>>>>>> 3311b630
 
     _properties = (
         {'id':'backend', 'type':'string','mode':'r', },
@@ -236,12 +233,9 @@
         {'id':'eventAgingHours', 'type':'int', 'mode':'w'},
         {'id':'eventAgingSeverity', 'type':'int', 'mode':'w'},
         {'id':'historyMaxAgeDays', 'type':'int', 'mode':'w'},
-<<<<<<< HEAD
         {'id':'syslogParsers', 'type':'list', 'mode':'w'},
         {'id':'syslogSummaryToMessage', 'type':'boolean', 'mode':'w'},
-=======
         {'id':'syslogMsgEvtFieldFilterRules', 'type':'dict', 'mode':'w'},
->>>>>>> 3311b630
         )
 
     _relations =  (
