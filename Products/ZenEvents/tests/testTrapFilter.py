##############################################################################
#
# Copyright (C) Zenoss, Inc. 2015, all rights reserved.
#
# This content is made available according to terms specified in
# License.zenoss under the directory where your Zenoss product is installed.
#
##############################################################################

#runtests -v -t unit Products.ZenEvents -m testZentrap

from mock import Mock

from Products.ZenEvents.EventManagerBase import EventManagerBase

from Products.ZenEvents.TrapFilter import BaseFilterDefinition
from Products.ZenEvents.TrapFilter import OIDBasedFilterDefinition
from Products.ZenEvents.TrapFilter import GenericTrapFilterDefinition
from Products.ZenEvents.TrapFilter import V1FilterDefinition
from Products.ZenEvents.TrapFilter import V2FilterDefinition
from Products.ZenEvents.TrapFilter import TrapFilter
from Products.ZenHub.interfaces import \
    TRANSFORM_CONTINUE, \
    TRANSFORM_DROP
from Products.ZenTestCase.BaseTestCase import BaseTestCase


class OIDBasedFilterDefinitionTest(BaseTestCase):
    def testEQByOID(self):
        base1 = OIDBasedFilterDefinition(0, "include", "1.2.3.4.5")
        base2 = OIDBasedFilterDefinition(0, "include", "1.2.3.4.5")
        self.assert_(base1 == base2)

    def testEQByOIDFails(self):
        base1 = OIDBasedFilterDefinition(0, "include", "1.2.3.4.5")
        base2 = OIDBasedFilterDefinition(0, "include", "5.4.3.2.1")
        self.assert_(base1 != base2)

    def testEQByOIDIgnoresAction(self):
        base1 = OIDBasedFilterDefinition(0, "include", "1.2.3.4.5")
        base2 = OIDBasedFilterDefinition(0, "exclude", "1.2.3.4.5")
        self.assert_(base1 == base2)

    def testEQByOIDFailsForDifferentClass(self):
        base1 = OIDBasedFilterDefinition(0, "include", "1.2.3.4.5")
        base2 = BaseFilterDefinition(0, "include")
        self.assert_(base1 != base2)

    def testHash(self):
        base1 = OIDBasedFilterDefinition(0, "include", "1.2.3.4.5")
        base2 = OIDBasedFilterDefinition(0, "include", "1.2.3.4.5")
        self.assert_(base1.__hash__() == base2.__hash__())

    def testHashFails(self):
        base1 = OIDBasedFilterDefinition(0, "include", "1.2.3.4.5")
        base2 = OIDBasedFilterDefinition(0, "include", "5.4.3.2.1")
        self.assert_(base1.__hash__() != base2.__hash__())

    def testHashIgnoresAction(self):
        base1 = OIDBasedFilterDefinition(0, "include", "1.2.3.4.5")
        base2 = OIDBasedFilterDefinition(0, "exclude", "1.2.3.4.5")
        self.assert_(base1.__hash__() == base2.__hash__())

class GenericTrapFilterDefinitionTest(BaseTestCase):
    def testEQByOID(self):
        base1 = GenericTrapFilterDefinition(0, "include", "1")
        base2 = GenericTrapFilterDefinition(0, "include", "1")
        self.assert_(base1 == base2)

    def testEQByOIDFails(self):
        base1 = GenericTrapFilterDefinition(0, "include", "1")
        base2 = GenericTrapFilterDefinition(0, "include", "5")
        self.assert_(base1 != base2)

    def testEQByOIDIgnoresAction(self):
        base1 = GenericTrapFilterDefinition(0, "include", "1")
        base2 = GenericTrapFilterDefinition(0, "exclude", "1")
        self.assert_(base1 == base2)

    def testEQByOIDFailsForDifferentClass(self):
        base1 = GenericTrapFilterDefinition(0, "include", "1")
        base2 = BaseFilterDefinition(0, "include")
        self.assert_(base1 != base2)

    def testHash(self):
        base1 = GenericTrapFilterDefinition(0, "include", "1")
        base2 = GenericTrapFilterDefinition(0, "include", "1")
        self.assertEquals(base1.__hash__(), base2.__hash__())

    def testHashFails(self):
        base1 = GenericTrapFilterDefinition(0, "include", "1")
        base2 = GenericTrapFilterDefinition(0, "include", "2")
        self.assertNotEquals(base1.__hash__(), base2.__hash__())

    def testHashIgnoresAction(self):
        base1 = GenericTrapFilterDefinition(0, "include", "1")
        base2 = GenericTrapFilterDefinition(0, "exclude", "1")
        self.assert_(base1.__hash__() == base2.__hash__())


class TrapFilterTest(BaseTestCase):
    def testValidateOIDForGlob(self):
        filter = TrapFilter()
        filter._eventService = Mock()
        filter._daemon = Mock()
        filter._daemon.options.monitor = 'localhost'
        results = filter._validateOID("*")
        self.assertEquals(results, None)

        results = filter._validateOID("1.2.*")
        self.assertEquals(results, None)

    def testValidateOIDFailsForEmptyString(self):
        filter = TrapFilter()
        filter._eventService = Mock()
        filter._daemon = Mock()
        filter._daemon.options.monitor = 'localhost'
        results = filter._validateOID("")
        self.assertEquals(results, "Empty OID is invalid")

    def testValidateOIDFailsForSimpleNumber(self):
        filter = TrapFilter()
        filter._eventService = Mock()
        filter._daemon = Mock()
        filter._daemon.options.monitor = 'localhost'
        results = filter._validateOID("123")
        self.assertEquals(results, "At least one '.' required")

    def testValidateOIDFailsForInvalidChars(self):
        filter = TrapFilter()
        filter._eventService = Mock()
        filter._daemon = Mock()
        filter._daemon.options.monitor = 'localhost'
        results = filter._validateOID("1.2.3-5.*")
        self.assertEquals(results, "Invalid character found; only digits, '.' and '*' allowed")

    def testValidateOIDFailsForDoubleDots(self):
        filter = TrapFilter()
        filter._eventService = Mock()
        filter._daemon = Mock()
        filter._daemon.options.monitor = 'localhost'
        results = filter._validateOID("1.2..3")
        self.assertEquals(results, "Consecutive '.'s not allowed")

    def testValidateOIDFailsForInvalidGlobbing(self):
        filter = TrapFilter()
        filter._eventService = Mock()
        filter._daemon = Mock()
        filter._daemon.options.monitor = 'localhost'
        results = filter._validateOID("1.2.3.*.5.*")
        self.assertEquals(results, "When using '*', only a single '*' at the end of OID is allowed")

        results = filter._validateOID("1.*.5")
        self.assertEquals(results, "When using '*', only a single '*' at the end of OID is allowed")

        results = filter._validateOID("1.5*")
        self.assertEquals(results, "When using '*', only a single '*' at the end of OID is allowed")

        results = filter._validateOID("*.")
        self.assertEquals(results, "When using '*', only a single '*' at the end of OID is allowed")

        results = filter._validateOID("*.1")
        self.assertEquals(results, "When using '*', only a single '*' at the end of OID is allowed")

        results = filter._validateOID("*.*")
        self.assertEquals(results, "When using '*', only a single '*' at the end of OID is allowed")

        results = filter._validateOID("5*")
        self.assertEquals(results, "When using '*', only a single '*' at the end of OID is allowed")

        results = filter._validateOID("*5")
        self.assertEquals(results, "When using '*', only a single '*' at the end of OID is allowed")

        results = filter._validateOID(".*")
        self.assertEquals(results, "When using '*', only a single '*' at the end of OID is allowed")

    def testParseFilterDefinitionForEmptyLine(self):
        filter = TrapFilter()
        filter._eventService = Mock()
        filter._daemon = Mock()
        filter._daemon.options.monitor = 'localhost'
        results = filter._parseFilterDefinition("", 99)
        self.assertEquals(filter._eventService.sendEvent.called, False)
        self.assertEquals(results, "Incomplete filter definition")

    def testParseFilterDefinitionForIncompleteLine(self):
        filter = TrapFilter()
        filter._eventService = Mock()
        filter._daemon = Mock()
        filter._daemon.options.monitor = 'localhost'
        results = filter._parseFilterDefinition("a b", 99)
        self.assertEquals(filter._eventService.sendEvent.called, False)
        self.assertEquals(results, "Incomplete filter definition")

    def testParseFilterDefinitionForInvalidAction(self):
        filter = TrapFilter()
        filter._eventService = Mock()
        filter._daemon = Mock()
        filter._daemon.options.monitor = 'localhost'
        results = filter._parseFilterDefinition("invalid V1 ignored", 99)
        self.assertEquals(filter._eventService.sendEvent.called, False)
        self.assertEquals(results, "Invalid action 'invalid'; the only valid actions are 'include' or 'exclude'")

    def testParseFilterDefinitionForInvalidVersion(self):
        filter = TrapFilter()
<<<<<<< HEAD
        results = filter._parseFilterDefinition("include V4 ignored", 99)
        self.assertEquals(results, "Invalid SNMP version 'V4'; the only valid versions are 'v1' or 'v2' or 'v3'")
=======
        filter._eventService = Mock()
        filter._daemon = Mock()
        filter._daemon.options.monitor = 'localhost'
        results = filter._parseFilterDefinition("include V3 ignored", 99)
        self.assertEquals(filter._eventService.sendEvent.called, False)
        self.assertEquals(results, "Invalid SNMP version 'V3'; the only valid versions are 'v1' or 'v2'")
>>>>>>> ddc459b4

    def testParseFilterDefinitionForInvalidV1Definition(self):
        filter = TrapFilter()
        filter._eventService = Mock()
        filter._daemon = Mock()
        filter._daemon.options.monitor = 'localhost'
        results = filter._parseFilterDefinition("include V1 .", 99)
        self.assertEquals(filter._eventService.sendEvent.called, False)
        self.assertEquals(results, "'' is not a valid OID: Empty OID is invalid")

    def testParseFilterDefinitionForCaseInsensitiveDefinition(self):
        filter = TrapFilter()
        filter._eventService = Mock()
        filter._daemon = Mock()
        filter._daemon.options.monitor = 'localhost'
        results = filter._parseFilterDefinition("InClude v1 3", 99)
        self.assertEquals(filter._eventService.sendEvent.called, False)
        self.assertEquals(results, None)

    def testParseFilterDefinitionForValidV1Definition(self):
        filter = TrapFilter()
        filter._eventService = Mock()
        filter._daemon = Mock()
        filter._daemon.options.monitor = 'localhost'
        results = filter._parseFilterDefinition("include V1 3", 99)
        self.assertEquals(filter._eventService.sendEvent.called, False)
        self.assertEquals(results, None)

    def testParseFilterDefinitionForInvalidV2Definition(self):
        filter = TrapFilter()
        filter._eventService = Mock()
        filter._daemon = Mock()
        filter._daemon.options.monitor = 'localhost'
        results = filter._parseFilterDefinition("include V2 .", 99)
        self.assertEquals(filter._eventService.sendEvent.called, False)
        self.assertEquals(results, "'' is not a valid OID: Empty OID is invalid")

    def testParseFilterDefinitionForValidV2Definition(self):
        filter = TrapFilter()
        filter._eventService = Mock()
        filter._daemon = Mock()
        filter._daemon.options.monitor = 'localhost'
        results = filter._parseFilterDefinition("include V2 .1.3.6.1.4.*", 99)
        self.assertEquals(filter._eventService.sendEvent.called, False)
        self.assertEquals(results, None)

    def testParseFilterDefinitionForInvalidV3Definition(self):
        filter = TrapFilter()
        results = filter._parseFilterDefinition("include V3 .", 99)
        self.assertEquals(results, "'' is not a valid OID: Empty OID is invalid")

    def testParseFilterDefinitionForValidV3Definition(self):
        filter = TrapFilter()
        results = filter._parseFilterDefinition("include V3 .1.3.6.1.4.*", 99)
        self.assertEquals(results, None)

    def testParseV1FilterDefinitionForGenericTrap(self):
        filter = TrapFilter()
        filter._eventService = Mock()
        filter._daemon = Mock()
        filter._daemon.options.monitor = 'localhost'
        results = filter._parseV1FilterDefinition(99, "include", ["0"], ".*")
        self.assertEquals(results, None)
        self.assertEquals(len(filter._v1Traps), 1)
        self.assertEquals(len(filter._v1Filters), 0)
        self.assertEquals(len(filter._v2Filters), 0)

        genericTrapDefinition = filter._v1Traps["0"]
        self.assert_(genericTrapDefinition != None)
        self.assertEquals(genericTrapDefinition.lineNumber, 99)
        self.assertEquals(genericTrapDefinition.action, "include")
        self.assertEquals(genericTrapDefinition.genericTrap, "0")

        # Now add another to make sure we can parse more than one
        results = filter._parseV1FilterDefinition(100, "exclude", ["5"], ".*")
        self.assertEquals(results, None)
        self.assertEquals(len(filter._v1Traps), 2)
        self.assertEquals(len(filter._v1Filters), 0)
        self.assertEquals(len(filter._v2Filters), 0)

        genericTrapDefinition = filter._v1Traps["5"]
        self.assert_(genericTrapDefinition != None)
        self.assertEquals(genericTrapDefinition.lineNumber, 100)
        self.assertEquals(genericTrapDefinition.action, "exclude")
        self.assertEquals(genericTrapDefinition.genericTrap, "5")

    def testParseV1FilterDefinitionEnterpriseSpecificTrap(self):
        filter = TrapFilter()
        filter._eventService = Mock()
        filter._daemon = Mock()
        filter._daemon.options.monitor = 'localhost'
        results = filter._parseV1FilterDefinition(99, "include", ["1.2.3.*"], ".*")
        self.assertEquals(results, None)
        self.assertEquals(len(filter._v1Traps), 0)
        self.assertEquals(len(filter._v1Filters), 1)
        self.assertEquals(len(filter._v2Filters), 0)

        oidLevels = 4
        mapByLevel = filter._v1Filters[oidLevels]
        self.assert_(mapByLevel != None)
        self.assertEquals(len(mapByLevel), 1)

        filterDef = mapByLevel["1.2.3.*"]
        self.assert_(filterDef != None)
        self.assertEquals(filterDef.lineNumber, 99)
        self.assertEquals(filterDef.action, "include")
        self.assertEquals(filterDef.oid, "1.2.3.*")
        self.assertEquals(filterDef.specificTrap, None)

        # Add another 4-level OID
        results = filter._parseV1FilterDefinition(100, "exclude", ["1.2.3.4", "25"], ".*")
        self.assertEquals(results, None)
        self.assertEquals(len(filter._v1Traps), 0)
        self.assertEquals(len(filter._v1Filters), 1)
        self.assertEquals(len(filter._v2Filters), 0)

        mapByLevel = filter._v1Filters[oidLevels]
        self.assert_(mapByLevel != None)
        self.assertEquals(len(mapByLevel), 2)

        filterDef = mapByLevel["1.2.3.4-25"]
        self.assert_(filterDef != None)
        self.assertEquals(filterDef.lineNumber, 100)
        self.assertEquals(filterDef.action, "exclude")
        self.assertEquals(filterDef.oid, "1.2.3.4")
        self.assertEquals(filterDef.specificTrap, "25")

        # Add a different specific trap for the same OID
        results = filter._parseV1FilterDefinition(101, "exclude", ["1.2.3.4", "99"], ".*")
        self.assertEquals(results, None)
        self.assertEquals(len(filter._v1Traps), 0)
        self.assertEquals(len(filter._v1Filters), 1)
        self.assertEquals(len(filter._v2Filters), 0)

        mapByLevel = filter._v1Filters[oidLevels]
        self.assert_(mapByLevel != None)
        self.assertEquals(len(mapByLevel), 3)

        filterDef = mapByLevel["1.2.3.4-99"]
        self.assert_(filterDef != None)
        self.assertEquals(filterDef.lineNumber, 101)
        self.assertEquals(filterDef.action, "exclude")
        self.assertEquals(filterDef.oid, "1.2.3.4")
        self.assertEquals(filterDef.specificTrap, "99")

        # Add another single-level OID
        results = filter._parseV1FilterDefinition(101, "exclude", ["*"], ".*")
        self.assertEquals(results, None)
        self.assertEquals(len(filter._v1Traps), 0)
        self.assertEquals(len(filter._v1Filters), 2)
        self.assertEquals(len(filter._v2Filters), 0)

        oidLevels = 1
        mapByLevel = filter._v1Filters[oidLevels]
        self.assert_(mapByLevel != None)
        self.assertEquals(len(mapByLevel), 1)

        filterDef = mapByLevel["*"]
        self.assert_(filterDef != None)
        self.assertEquals(filterDef.lineNumber, 101)
        self.assertEquals(filterDef.action, "exclude")
        self.assertEquals(filterDef.oid, "*")
        self.assertEquals(filterDef.specificTrap, None)

    def testParseV1FilterDefinitionFailsForTooManyArgs(self):
        filter = TrapFilter()
        filter._eventService = Mock()
        filter._daemon = Mock()
        filter._daemon.options.monitor = 'localhost'
        results = filter._parseV1FilterDefinition(99, "include", ["0", "1", "2"], ".*")
        self.assertEquals(results, "Too many fields found; at most 4 fields allowed for V1 filters")

    def testParseV1FilterDefinitionFailsForEmptyOID(self):
        filter = TrapFilter()
        filter._eventService = Mock()
        filter._daemon = Mock()
        filter._daemon.options.monitor = 'localhost'
        results = filter._parseV1FilterDefinition(99, "include", [], ".*")
        self.assertEquals(results, "'' is not a valid OID: Empty OID is invalid")

        results = filter._parseV1FilterDefinition(99, "include", [""], ".*")
        self.assertEquals(results, "'' is not a valid OID: Empty OID is invalid")

        results = filter._parseV1FilterDefinition(99, "include", ["."], ".*")
        self.assertEquals(results, "'' is not a valid OID: Empty OID is invalid")

        results = filter._parseV1FilterDefinition(99, "include", ["..."], ".*")
        self.assertEquals(results, "'' is not a valid OID: Empty OID is invalid")

    def testParseV1FilterDefinitionFailsForInvalidOID(self):
        filter = TrapFilter()
        filter._eventService = Mock()
        filter._daemon = Mock()
        filter._daemon.options.monitor = 'localhost'
        results = filter._parseV1FilterDefinition(99, "include", ["invalidOID"], ".*")
        self.assertEquals(results, "'invalidOID' is not a valid OID: Invalid character found; only digits, '.' and '*' allowed")

    def testParseV1FilterDefinitionFailsForInvalidTrap(self):
        filter = TrapFilter()
        filter._eventService = Mock()
        filter._daemon = Mock()
        filter._daemon.options.monitor = 'localhost'
        results = filter._parseV1FilterDefinition(99, "include", ["a"], ".*")
        self.assertEquals(results, "Invalid generic trap 'a'; must be one of 0-5")

        results = filter._parseV1FilterDefinition(99, "include", ["6"], ".*")
        self.assertEquals(results, "Invalid generic trap '6'; must be one of 0-5")

    def testParseV1FilterDefinitionFailsForConflictingTrap(self):
        filter = TrapFilter()
        filter._eventService = Mock()
        filter._daemon = Mock()
        filter._daemon.options.monitor = 'localhost'
        results = filter._parseV1FilterDefinition(99, "include", ["1"], ".*")
        self.assertEquals(results, None)

        results = filter._parseV1FilterDefinition(100, "include", ["1"], ".*")
        self.assertEquals(results, "Generic trap '1' conflicts with previous definition at line 99")

        # Verify we find a conflict for generic traps where the action differs
        results = filter._parseV1FilterDefinition(100, "exclude", ["1"], ".*")
        self.assertEquals(results, "Generic trap '1' conflicts with previous definition at line 99")

    def testParseV1FilterDefinitionFailsForConflictingOID(self):
        filter = TrapFilter()
        filter._eventService = Mock()
        filter._daemon = Mock()
        filter._daemon.options.monitor = 'localhost'
        results = filter._parseV1FilterDefinition(99, "include", [".1.3.6.1.4.5", "2"], ".*")
        self.assertEquals(results, None)

        results = filter._parseV1FilterDefinition(100, "include", [".1.3.6.1.4.5", "2"], ".*")
        self.assertEquals(results, "OID '1.3.6.1.4.5' conflicts with previous definition at line 99")

        # Verify we find a conflict for OIDs where the action differs
        results = filter._parseV1FilterDefinition(100, "exclude", [".1.3.6.1.4.5", "2"], ".*")
        self.assertEquals(results, "OID '1.3.6.1.4.5' conflicts with previous definition at line 99")

        results = filter._parseV1FilterDefinition(101, "include", [".1.3.6.1.4.*"], ".*")
        self.assertEquals(results, None)

        # Verify we find a conflict for glob-based OIDs
        results = filter._parseV1FilterDefinition(102, "include", [".1.3.6.1.4.*"], ".*")
        self.assertEquals(results, "OID '1.3.6.1.4.*' conflicts with previous definition at line 101")

        # Verify we find a conflict for glob-based OIDs where the action differs
        results = filter._parseV1FilterDefinition(102, "exclude", [".1.3.6.1.4.*"], ".*")
        self.assertEquals(results, "OID '1.3.6.1.4.*' conflicts with previous definition at line 101")

    def testParseV1FilterDefinitionFailsForEnterpriseSpecificGlob(self):
        filter = TrapFilter()
        filter._eventService = Mock()
        filter._daemon = Mock()
        filter._daemon.options.monitor = 'localhost'
        results = filter._parseV1FilterDefinition(99, "include", [".1.3.6.1.4.5.*", "23"], ".*")
        self.assertEquals(results, "Specific trap not allowed with globbed OID")

    def testParseV1FilterDefinitionFailsForInvalidEnterpriseSpecificTrap(self):
        filter = TrapFilter()
        filter._eventService = Mock()
        filter._daemon = Mock()
        filter._daemon.options.monitor = 'localhost'
        results = filter._parseV1FilterDefinition(99, "include", [".1.3.6.1.4.5", "abc"], ".*")
        self.assertEquals(results, "Specific trap 'abc' invalid; must be non-negative integer")

        results = filter._parseV1FilterDefinition(99, "include", [".1.3.6.1.4.5", "-1"], ".*")
        self.assertEquals(results, "Specific trap '-1' invalid; must be non-negative integer")

    def testParseV1FilterDefinitionForSpecificOid(self):
        filter = TrapFilter()
<<<<<<< HEAD
        results = filter._parseV1FilterDefinition(99, "include", [".1.3.6.1.4.5"])
        self.assertEquals(results, None)
=======
        filter._eventService = Mock()
        filter._daemon = Mock()
        filter._daemon.options.monitor = 'localhost'
        results = filter._parseV1FilterDefinition(99, "include", [".1.3.6.1.4.5"], ".*")
        self.assertEquals(results, "Missing specific trap number or '*'")
>>>>>>> ddc459b4

    def testParseV2FilterDefinition(self):
        filter = TrapFilter()
        filter._eventService = Mock()
        filter._daemon = Mock()
        filter._daemon.options.monitor = 'localhost'
        results = filter._parseV2FilterDefinition(99, "include", ["1.2.3.*"], ".*")
        self.assertEquals(results, None)
        self.assertEquals(len(filter._v1Traps), 0)
        self.assertEquals(len(filter._v1Filters), 0)
        self.assertEquals(len(filter._v2Filters), 1)

        oidLevels = 4
        mapByLevel = filter._v2Filters[oidLevels]
        self.assert_(mapByLevel != None)
        self.assertEquals(len(mapByLevel), 1)

        filterDef = mapByLevel["1.2.3.*"]
        self.assert_(filterDef != None)
        self.assertEquals(filterDef.lineNumber, 99)
        self.assertEquals(filterDef.action, "include")
        self.assertEquals(filterDef.oid, "1.2.3.*")

        # Add another 4-level OID
        results = filter._parseV2FilterDefinition(100, "exclude", ["1.2.3.4"], ".*")
        self.assertEquals(results, None)
        self.assertEquals(len(filter._v1Traps), 0)
        self.assertEquals(len(filter._v1Filters), 0)
        self.assertEquals(len(filter._v2Filters), 1)

        mapByLevel = filter._v2Filters[oidLevels]
        self.assert_(mapByLevel != None)
        self.assertEquals(len(mapByLevel), 2)

        filterDef = mapByLevel["1.2.3.4"]
        self.assert_(filterDef != None)
        self.assertEquals(filterDef.lineNumber, 100)
        self.assertEquals(filterDef.action, "exclude")
        self.assertEquals(filterDef.oid, "1.2.3.4")

        # Add another single-level OID
        results = filter._parseV2FilterDefinition(101, "exclude", ["*"], ".*")
        self.assertEquals(results, None)
        self.assertEquals(len(filter._v1Traps), 0)
        self.assertEquals(len(filter._v1Filters), 0)
        self.assertEquals(len(filter._v2Filters), 2)

        oidLevels = 1
        mapByLevel = filter._v2Filters[oidLevels]
        self.assert_(mapByLevel != None)
        self.assertEquals(len(mapByLevel), 1)

        filterDef = mapByLevel["*"]
        self.assert_(filterDef != None)
        self.assertEquals(filterDef.lineNumber, 101)
        self.assertEquals(filterDef.action, "exclude")
        self.assertEquals(filterDef.oid, "*")

    def testParseV2FilterDefinitionFailsForTooManyArgs(self):
        filter = TrapFilter()
        filter._eventService = Mock()
        filter._daemon = Mock()
        filter._daemon.options.monitor = 'localhost'
        results = filter._parseV2FilterDefinition(99, "include", ["0", "1"], ".*")
        self.assertEquals(results, "Too many fields found; at most 3 fields allowed for V2 filters")

    def testParseV2FilterDefinitionFailsForEmptyOID(self):
        filter = TrapFilter()
        filter._eventService = Mock()
        filter._daemon = Mock()
        filter._daemon.options.monitor = 'localhost'
        results = filter._parseV2FilterDefinition(99, "include", [], ".*")
        self.assertEquals(results, "'' is not a valid OID: Empty OID is invalid")

        results = filter._parseV2FilterDefinition(99, "include", [""], ".*")
        self.assertEquals(results, "'' is not a valid OID: Empty OID is invalid")

        results = filter._parseV2FilterDefinition(99, "include", ["."], ".*")
        self.assertEquals(results, "'' is not a valid OID: Empty OID is invalid")

        results = filter._parseV2FilterDefinition(99, "include", ["..."], ".*")
        self.assertEquals(results, "'' is not a valid OID: Empty OID is invalid")

    def testParseV2FilterDefinitionFailsForInvalidOID(self):
        filter = TrapFilter()
        filter._eventService = Mock()
        filter._daemon = Mock()
        filter._daemon.options.monitor = 'localhost'
        results = filter._parseV2FilterDefinition(99, "include", ["invalidOID"], ".*")
        self.assertEquals(results, "'invalidOID' is not a valid OID: Invalid character found; only digits, '.' and '*' allowed")

    def testParseV2FilterDefinitionFailsForConflictingOID(self):
        filter = TrapFilter()
        filter._eventService = Mock()
        filter._daemon = Mock()
        filter._daemon.options.monitor = 'localhost'
        results = filter._parseV2FilterDefinition(99, "include", [".1.3.6.1.4.5"], ".*")
        self.assertEquals(results, None)

        results = filter._parseV2FilterDefinition(100, "include", [".1.3.6.1.4.5"], ".*")
        self.assertEquals(results, "OID '1.3.6.1.4.5' conflicts with previous definition at line 99")

        # Verify we find a conflict for OIDs where the action differs
        results = filter._parseV2FilterDefinition(100, "exclude", [".1.3.6.1.4.5"], ".*")
        self.assertEquals(results, "OID '1.3.6.1.4.5' conflicts with previous definition at line 99")

        results = filter._parseV2FilterDefinition(101, "include", [".1.3.6.1.4.*"], ".*")
        self.assertEquals(results, None)

        # Verify we find a conflict for glob-based OIDs
        results = filter._parseV2FilterDefinition(102, "include", [".1.3.6.1.4.*"], ".*")
        self.assertEquals(results, "OID '1.3.6.1.4.*' conflicts with previous definition at line 101")

        # Verify we find a conflict for glob-based OIDs where the action differs
        results = filter._parseV2FilterDefinition(102, "exclude", [".1.3.6.1.4.*"], ".*")
        self.assertEquals(results, "OID '1.3.6.1.4.*' conflicts with previous definition at line 101")

    def testDropV1EventForGenericTrapInclusion(self):
        genericTrap = 0
        filterDef = GenericTrapFilterDefinition(99, "include", genericTrap)
        filter = TrapFilter()
        filter._eventService = Mock()
        filter._daemon = Mock()
        filter._daemon.options.monitor = 'localhost'
        filter._v1Traps[genericTrap] = filterDef

        event = {"snmpVersion": "1", "snmpV1GenericTrapType": genericTrap}
        self.assertFalse(filter._dropV1Event(event))

    def testDropV1EventForGenericTrapForExclusion(self):
        genericTrap = 1
        filterDef = GenericTrapFilterDefinition(99, "exclude", genericTrap)
        filter = TrapFilter()
        filter._eventService = Mock()
        filter._daemon = Mock()
        filter._daemon.options.monitor = 'localhost'
        filter._v1Traps[genericTrap] = filterDef

        event = {"snmpVersion": "1", "snmpV1GenericTrapType": genericTrap}
        self.assertTrue(filter._dropV1Event(event))

    def testDropV1EventForGenericTrapForNoMatch(self):
        genericTrap = 1
        filterDef = GenericTrapFilterDefinition(99, "exclude", genericTrap)
        filter = TrapFilter()
        filter._eventService = Mock()
        filter._daemon = Mock()
        filter._daemon.options.monitor = 'localhost'
        filter._v1Traps[genericTrap] = filterDef

        event = {"snmpVersion": "1", "snmpV1GenericTrapType": 2}
        self.assertTrue(filter._dropV1Event(event))

    def testDropV1EventForEnterpriseSimpleGlobMatch(self):
        filterDef = V1FilterDefinition(99, "exclude", "1.2.3.*")
        filtersByLevel = {filterDef.oid: filterDef}
        filter = TrapFilter()
        filter._eventService = Mock()
        filter._daemon = Mock()
        filter._daemon.options.monitor = 'localhost'
        filter._v1Filters[4] = filtersByLevel

        event = {
            "snmpVersion": "1",
            "snmpV1GenericTrapType": 6,
            "snmpV1Enterprise": "1.2.3.4"
        }
        self.assertTrue(filter._dropV1Event(event))

        filterDef.action = "include"
        self.assertFalse(filter._dropV1Event(event))

    # This test uses 1 filters for each of two OID levels where the filter specifies a glob match
    def testDropV1EventForSimpleGlobMatches(self):
        filterDef = V1FilterDefinition(99, "include", "1.2.3.*")
        filtersByLevel = {filterDef.oid: filterDef}
        filter = TrapFilter()
        filter._eventService = Mock()
        filter._daemon = Mock()
        filter._daemon.options.monitor = 'localhost'
        filter._v1Filters[4] = filtersByLevel

        filterDef = V1FilterDefinition(99, "include", "1.2.3.4.5.*")
        filtersByLevel = {filterDef.oid: filterDef}
        filter._v1Filters[6] = filtersByLevel

        event = {
            "snmpVersion": "1",
            "snmpV1GenericTrapType": 6,
            "snmpV1Enterprise": "1.2.3.4"
        }
        self.assertFalse(filter._dropV1Event(event))

        event["snmpV1Enterprise"] = "1.2.3.99"
        self.assertFalse(filter._dropV1Event(event))

        event["snmpV1Enterprise"] = "1.2.3.99.5"
        self.assertFalse(filter._dropV1Event(event))

        event["snmpV1Enterprise"] = "1.2.3.4.99"
        self.assertFalse(filter._dropV1Event(event))

        event["snmpV1Enterprise"] = "1.2.3.4.5"
        self.assertFalse(filter._dropV1Event(event))

        event["snmpV1Enterprise"] = "1.2.3.4.5.99"
        self.assertFalse(filter._dropV1Event(event))

        event["snmpV1Enterprise"] = "1"
        self.assertTrue(filter._dropV1Event(event))

        event["snmpV1Enterprise"] = "1.2.3"
        self.assertTrue(filter._dropV1Event(event))

        event["snmpV1Enterprise"] = "1.2.99.4"
        self.assertTrue(filter._dropV1Event(event))

        event["snmpV1Enterprise"] = "1.2.99.4.5.6"
        self.assertTrue(filter._dropV1Event(event))

    def testDropV1EventIncludeAll(self):
        filterDef = V1FilterDefinition(99, "include", "*")
        filtersByLevel = {filterDef.oid: filterDef}
        filter = TrapFilter()
        filter._eventService = Mock()
        filter._daemon = Mock()
        filter._daemon.options.monitor = 'localhost'
        filter._v1Filters[1] = filtersByLevel

        event = {
            "snmpVersion": "1",
            "snmpV1GenericTrapType": 6,
            "snmpV1Enterprise": "1"
        }
        self.assertFalse(filter._dropV1Event(event))

        event["snmpV1Enterprise"] = "1."
        self.assertFalse(filter._dropV1Event(event))

        event["snmpV1Enterprise"] = "1.2.3"
        self.assertFalse(filter._dropV1Event(event))

    def testDropV1EventExcludeAll(self):
        filterDef = V1FilterDefinition(99, "exclude", "*")
        filtersByLevel = {filterDef.oid: filterDef}
        filter = TrapFilter()
        filter._eventService = Mock()
        filter._daemon = Mock()
        filter._daemon.options.monitor = 'localhost'
        filter._v1Filters[1] = filtersByLevel

        event = {
            "snmpVersion": "1",
            "snmpV1GenericTrapType": 6,
            "snmpV1Enterprise": "1"
        }
        self.assertTrue(filter._dropV1Event(event))

        event["snmpV1Enterprise"] = "1.2.3"
        self.assertTrue(filter._dropV1Event(event))

    def testDropV1EventExcludeAllBut(self):
        filterDef = V1FilterDefinition(99, "exclude", "*")
        filtersByLevel = {filterDef.oid: filterDef}
        filter = TrapFilter()
        filter._eventService = Mock()
        filter._daemon = Mock()
        filter._daemon.options.monitor = 'localhost'
        filter._v1Filters[1] = filtersByLevel

        filterDef = V1FilterDefinition(99, "include", "1.2.3.*")
        filtersByLevel = {filterDef.oid: filterDef}
        filter._v1Filters[4] = filtersByLevel

        filterDef = V1FilterDefinition(99, "include", "1.4.5")
        filterDef.specificTrap = "*"
        filtersByLevel = {"1.4.5-*": filterDef}
        filter._v1Filters[3] = filtersByLevel

        event = {
            "snmpVersion": "1",
            "snmpV1GenericTrapType": 6,
            "snmpV1Enterprise": "1"
        }
        self.assertTrue(filter._dropV1Event(event))

        event["snmpV1Enterprise"] = "1.2"
        self.assertTrue(filter._dropV1Event(event))

        event["snmpV1Enterprise"] = "1.2.3"
        self.assertTrue(filter._dropV1Event(event))

        event["snmpV1Enterprise"] = "1.4.5.1"
        self.assertTrue(filter._dropV1Event(event))

        event["snmpV1Enterprise"] = "1.4.5"
        self.assertFalse(filter._dropV1Event(event))

        event["snmpV1Enterprise"] = "1.4.5"
        event["snmpV1SpecificTrap"] = 23
        self.assertFalse(filter._dropV1Event(event))

        event["snmpV1Enterprise"] = "1.2.3.4"
        self.assertFalse(filter._dropV1Event(event))

        event["snmpV1Enterprise"] = "1.2.3.4.5"
        self.assertFalse(filter._dropV1Event(event))

    def testDropV1EventIncludeAllBut(self):
        filterDef = V1FilterDefinition(99, "include", "*")
        filtersByLevel = {filterDef.oid: filterDef}
        filter = TrapFilter()
        filter._eventService = Mock()
        filter._daemon = Mock()
        filter._daemon.options.monitor = 'localhost'
        filter._v1Filters[1] = filtersByLevel

        filterDef = V1FilterDefinition(99, "exclude", "1.2.3.*")
        filtersByLevel = {filterDef.oid: filterDef}
        filter._v1Filters[4] = filtersByLevel

        filterDef = V1FilterDefinition(99, "exclude", "1.4.5")
        filterDef.specificTrap = "*"
        filtersByLevel = {"1.4.5-*": filterDef}
        filter._v1Filters[3] = filtersByLevel

        event = {
            "snmpVersion": "1",
            "snmpV1GenericTrapType": 6,
            "snmpV1Enterprise": "1"
        }
        self.assertFalse(filter._dropV1Event(event))

        event["snmpV1Enterprise"] = "1.2"
        self.assertFalse(filter._dropV1Event(event))

        event["snmpV1Enterprise"] = "1.2.3"
        self.assertFalse(filter._dropV1Event(event))

        event["snmpV1Enterprise"] = "1.4.5.1"
        self.assertFalse(filter._dropV1Event(event))

        event["snmpV1Enterprise"] = "1.4.5"
        self.assertTrue(filter._dropV1Event(event))

        event["snmpV1Enterprise"] = "1.2.3.4"
        self.assertTrue(filter._dropV1Event(event))

        event["snmpV1Enterprise"] = "1.2.3.4.5"
        self.assertTrue(filter._dropV1Event(event))

    def testDropV1EventForInvalidGenericTrap(self):
        filterDef = V1FilterDefinition(99, "include", "*")
        filtersByLevel = {filterDef.oid: filterDef}
        filter = TrapFilter()
        filter._eventService = Mock()
        filter._daemon = Mock()
        filter._daemon.options.monitor = 'localhost'
        filter._v1Filters[1] = filtersByLevel

        event = {
            "snmpVersion": "1",
            "snmpV1GenericTrapType": 9,
            "snmpV1Enterprise": "1.2"
        }
        self.assertTrue(filter._dropV1Event(event))

    def testDropV1EventForMissingGenericTrap(self):
        filterDef = V1FilterDefinition(99, "include", "*")
        filtersByLevel = {filterDef.oid: filterDef}
        filter = TrapFilter()
        filter._eventService = Mock()
        filter._daemon = Mock()
        filter._daemon.options.monitor = 'localhost'
        filter._v1Filters[1] = filtersByLevel

        event = {
            "snmpVersion": "1",
            "snmpV1Enterprise": "1.2"
        }
        self.assertTrue(filter._dropV1Event(event))

    def testDropV1EventForMissingEnterpriseOID(self):
        filterDef = V1FilterDefinition(99, "include", "*")
        filtersByLevel = {filterDef.oid: filterDef}
        filter = TrapFilter()
        filter._eventService = Mock()
        filter._daemon = Mock()
        filter._daemon.options.monitor = 'localhost'
        filter._v1Filters[1] = filtersByLevel

        event = {
            "snmpVersion": "1",
            "snmpV1GenericTrapType": 6,
        }
        self.assertTrue(filter._dropV1Event(event))

    def testDropV1EventForEnterpriseAllExcept(self):
        filterDef = V1FilterDefinition(99, "include", "1.2.3")
        filterDef.specificTrap = "*"
        filtersByLevel = {"1.2.3-*": filterDef}
        filter = TrapFilter()
        filter._eventService = Mock()
        filter._daemon = Mock()
        filter._daemon.options.monitor = 'localhost'
        filter._v1Filters[3] = filtersByLevel

        filterDef = V1FilterDefinition(99, "exclude", "1.2.3")
        filterDef.specificTrap = "59"
        filtersByLevel["1.2.3-59"] = filterDef

        event = {
            "snmpVersion": "1",
            "snmpV1GenericTrapType": 6,
            "snmpV1Enterprise": "1.2.3",
            "snmpV1SpecificTrap": 59
        }
        self.assertTrue(filter._dropV1Event(event))

        event["snmpV1SpecificTrap"] = 99
        self.assertFalse(filter._dropV1Event(event))

        event["snmpV1Enterprise"] = "1.2.3.4"
        self.assertTrue(filter._dropV1Event(event))

        event["snmpV1Enterprise"] = "1.2"
        self.assertTrue(filter._dropV1Event(event))

    def testDropV1EventForEnterpriseSpecific(self):
        filterDef = V1FilterDefinition(99, "include", "1.2.3")
        filterDef.specificTrap = "59"
        filtersByLevel = {"1.2.3-59": filterDef}
        filter = TrapFilter()
        filter._eventService = Mock()
        filter._daemon = Mock()
        filter._daemon.options.monitor = 'localhost'
        filter._v1Filters[3] = filtersByLevel

        filterDef = V1FilterDefinition(99, "include", "1.2.3")
        filterDef.specificTrap = "60"
        filtersByLevel["1.2.3-60"] = filterDef

        event = {
            "snmpVersion": "1",
            "snmpV1GenericTrapType": 6,
            "snmpV1Enterprise": "1.2.3",
            "snmpV1SpecificTrap": 59
        }
        self.assertFalse(filter._dropV1Event(event))

        event["snmpV1SpecificTrap"] = 60
        self.assertFalse(filter._dropV1Event(event))

        event["snmpV1SpecificTrap"] = 1
        self.assertTrue(filter._dropV1Event(event))

        event["snmpV1Enterprise"] = "1.2.3.4"
        self.assertTrue(filter._dropV1Event(event))

        event["snmpV1Enterprise"] = "1.2"
        self.assertTrue(filter._dropV1Event(event))

    def testDropV2EventForSimpleExactMatch(self):
        filterDef = V2FilterDefinition(99, "exclude", "1.2.3.4")
        filtersByLevel = {filterDef.oid: filterDef}
        filter = TrapFilter()
        filter._eventService = Mock()
        filter._daemon = Mock()
        filter._daemon.options.monitor = 'localhost'
        filter._v2Filters[4] = filtersByLevel

        event = {"snmpVersion": "2", "oid": "1.2.3.4"}
        self.assertTrue(filter._dropV2Event(event))

        filterDef.action = "include"
        self.assertFalse(filter._dropV2Event(event))

    def testDropV2EventForSimpleGlobMatch(self):
        filterDef = V2FilterDefinition(99, "exclude", "1.2.3.*")
        filtersByLevel = {filterDef.oid: filterDef}
        filter = TrapFilter()
        filter._eventService = Mock()
        filter._daemon = Mock()
        filter._daemon.options.monitor = 'localhost'
        filter._v2Filters[4] = filtersByLevel

        event = {"snmpVersion": "2", "oid": "1.2.3.4"}
        self.assertTrue(filter._dropV2Event(event))

        filterDef.action = "include"
        self.assertFalse(filter._dropV2Event(event))

    # This test uses 1 filters for each of two OID levels where the filter specifies an exact match
    def testDropV2EventForSimpleExactMatches(self):
        filterDef = V2FilterDefinition(99, "include", "1.2.3")
        filtersByLevel = {filterDef.oid: filterDef}
        filter = TrapFilter()
        filter._eventService = Mock()
        filter._daemon = Mock()
        filter._daemon.options.monitor = 'localhost'
        filter._v2Filters[3] = filtersByLevel

        filterDef = V2FilterDefinition(99, "include", "1.2.3.4")
        filtersByLevel = {filterDef.oid: filterDef}
        filter._v2Filters[4] = filtersByLevel

        event = {"snmpVersion": "2", "oid": "1.2.3"}
        self.assertFalse(filter._dropV2Event(event))

        event["oid"] = "1.2.3.4"
        self.assertFalse(filter._dropV2Event(event))

        # OIDs with fewer or more levels than the existing filters should NOT match
        event["oid"] = "1.2"
        self.assertTrue(filter._dropV2Event(event))
        event["oid"] = "1.2.3.4.9"
        self.assertTrue(filter._dropV2Event(event))

        # OIDs that differ only in the last level should NOT match
        event["oid"] = "1.2.9"
        self.assertTrue(filter._dropV2Event(event))
        event["oid"] = "1.2.3.9"
        self.assertTrue(filter._dropV2Event(event))

    # This test uses 1 filters for each of two OID levels where the filter specifies a glob match
    def testDropV2EventForSimpleGlobMatches(self):
        filterDef = V2FilterDefinition(99, "include", "1.2.3.*")
        filtersByLevel = {filterDef.oid: filterDef}
        filter = TrapFilter()
        filter._eventService = Mock()
        filter._daemon = Mock()
        filter._daemon.options.monitor = 'localhost'
        filter._v2Filters[4] = filtersByLevel

        filterDef = V2FilterDefinition(99, "include", "1.2.3.4.5.*")
        filtersByLevel = {filterDef.oid: filterDef}
        filter._v2Filters[6] = filtersByLevel

        event = {"snmpVersion": "2", "oid": "1.2.3.4"}
        self.assertFalse(filter._dropV2Event(event))

        event["oid"] = "1.2.3.99"
        self.assertFalse(filter._dropV2Event(event))

        event["oid"] = "1.2.3.99.5"
        self.assertFalse(filter._dropV2Event(event))

        event["oid"] = "1.2.3.4.99"
        self.assertFalse(filter._dropV2Event(event))

        event["oid"] = "1.2.3.4.5"
        self.assertFalse(filter._dropV2Event(event))

        event["oid"] = "1.2.3.4.5.99"
        self.assertFalse(filter._dropV2Event(event))

        event["oid"] = "1"
        self.assertTrue(filter._dropV2Event(event))

        event["oid"] = "1.2.3"
        self.assertTrue(filter._dropV2Event(event))

        event["oid"] = "1.2.99.4"
        self.assertTrue(filter._dropV2Event(event))

        event["oid"] = "1.2.99.4.5.6"
        self.assertTrue(filter._dropV2Event(event))

    def testDropV2EventIncludeAll(self):
        filterDef = V2FilterDefinition(99, "include", "*")
        filtersByLevel = {filterDef.oid: filterDef}
        filter = TrapFilter()
        filter._eventService = Mock()
        filter._daemon = Mock()
        filter._daemon.options.monitor = 'localhost'
        filter._v2Filters[1] = filtersByLevel

        event = {"snmpVersion": "2", "oid": "1"}
        self.assertFalse(filter._dropV2Event(event))

        event["oid"] = "1."
        self.assertFalse(filter._dropV2Event(event))

        event["oid"] = "1.2.3"
        self.assertFalse(filter._dropV2Event(event))

    def testDropV2EventExcludeAll(self):
        filterDef = V2FilterDefinition(99, "exclude", "*")
        filtersByLevel = {filterDef.oid: filterDef}
        filter = TrapFilter()
        filter._eventService = Mock()
        filter._daemon = Mock()
        filter._daemon.options.monitor = 'localhost'
        filter._v2Filters[1] = filtersByLevel

        event = {"snmpVersion": "2", "oid": "1"}
        self.assertTrue(filter._dropV2Event(event))

        event["oid"] = "1.2.3"
        self.assertTrue(filter._dropV2Event(event))

    def testDropV2EventExcludeAllBut(self):
        filterDef = V2FilterDefinition(99, "exclude", "*")
        filtersByLevel = {filterDef.oid: filterDef}
        filter = TrapFilter()
        filter._eventService = Mock()
        filter._daemon = Mock()
        filter._daemon.options.monitor = 'localhost'
        filter._v2Filters[1] = filtersByLevel

        filterDef = V2FilterDefinition(99, "include", "1.2.3.*")
        filtersByLevel = {filterDef.oid: filterDef}
        filter._v2Filters[4] = filtersByLevel

        filterDef = V2FilterDefinition(99, "include", "1.4.5")
        filtersByLevel = {filterDef.oid: filterDef}
        filter._v2Filters[3] = filtersByLevel

        event = {"snmpVersion": "2", "oid": "1"}
        self.assertTrue(filter._dropV2Event(event))

        event["oid"] = "1.2"
        self.assertTrue(filter._dropV2Event(event))

        event["oid"] = "1.2.3"
        self.assertTrue(filter._dropV2Event(event))

        event["oid"] = "1.4.5.1"
        self.assertTrue(filter._dropV2Event(event))

        event["oid"] = "1.4.5"
        self.assertFalse(filter._dropV2Event(event))

        event["oid"] = "1.2.3.4"
        self.assertFalse(filter._dropV2Event(event))

        event["oid"] = "1.2.3.4.5"
        self.assertFalse(filter._dropV2Event(event))

    def testDropV2EventIncludeAllBut(self):
        filterDef = V2FilterDefinition(99, "include", "*")
        filtersByLevel = {filterDef.oid: filterDef}
        filter = TrapFilter()
        filter._eventService = Mock()
        filter._daemon = Mock()
        filter._daemon.options.monitor = 'localhost'
        filter._v2Filters[1] = filtersByLevel

        filterDef = V2FilterDefinition(99, "exclude", "1.2.3.*")
        filtersByLevel = {filterDef.oid: filterDef}
        filter._v2Filters[4] = filtersByLevel

        filterDef = V2FilterDefinition(99, "exclude", "1.4.5")
        filtersByLevel = {filterDef.oid: filterDef}
        filter._v2Filters[3] = filtersByLevel

        event = {"snmpVersion": "2", "oid": "1"}
        self.assertFalse(filter._dropV2Event(event))

        event["oid"] = "1.2"
        self.assertFalse(filter._dropV2Event(event))

        event["oid"] = "1.2.3"
        self.assertFalse(filter._dropV2Event(event))

        event["oid"] = "1.4.5.1"
        self.assertFalse(filter._dropV2Event(event))

        event["oid"] = "1.4.5"
        self.assertTrue(filter._dropV2Event(event))

        event["oid"] = "1.2.3.4"
        self.assertTrue(filter._dropV2Event(event))

        event["oid"] = "1.2.3.4.5"
        self.assertTrue(filter._dropV2Event(event))

    def testDropEvent(self):
        filterDef = V1FilterDefinition(99, "include", "*")
        filtersByLevel = {filterDef.oid: filterDef}
        filter = TrapFilter()
        filter._eventService = Mock()
        filter._daemon = Mock()
        filter._daemon.options.monitor = 'localhost'
        filter._v1Filters[1] = filtersByLevel

        filterDef = V2FilterDefinition(99, "include", "*")
        filtersByLevel = {filterDef.oid: filterDef}
        filter._v2Filters[1] = filtersByLevel

        event = {
            "snmpVersion": "1",
            "snmpV1GenericTrapType": 6,
            "snmpV1Enterprise": "1.2.3",
            "snmpV1SpecificTrap": 59
        }
        self.assertFalse(filter._dropEvent(event))

        event = {
            "snmpVersion": "2",
            "oid": "1.2.3",
        }
        self.assertFalse(filter._dropEvent(event))

        event["snmpVersion"] = "invalidVersion"
        self.assertTrue(filter._dropEvent(event))

    def testTransformPassesV1Event(self):
        filterDef = V1FilterDefinition(99, "include", "1.2.3")
        filterDef.specificTrap = "59"
        filtersByLevel = {"1.2.3-59": filterDef}
        filter = TrapFilter()
        filter._eventService = Mock()
        filter._daemon = Mock()
        filter._daemon.options.monitor = 'localhost'
        filter._v1Filters[3] = filtersByLevel
        filter._filtersDefined = True

        event = {
            "snmpVersion": "1",
            "snmpV1GenericTrapType": 6,
            "snmpV1Enterprise": filterDef.oid,
            "snmpV1SpecificTrap": filterDef.specificTrap
        }
        self.assertEquals(TRANSFORM_CONTINUE, filter.transform(event))

    def testTransformDropsV1Event(self):
        filterDef = V1FilterDefinition(99, "exclude", "1.2.3")
        filterDef.specificTrap = "59"
        filtersByLevel = {"1.2.3-59": filterDef}
        filter = TrapFilter()
        filter._eventService = Mock()
        filter._daemon = Mock()
        filter._daemon.options.monitor = 'localhost'
        filter._daemon.counters = {
            'eventCount': 0,
            'eventFilterDroppedCount': 0}
        filter._v1Filters[3] = filtersByLevel
        filter._filtersDefined = True

        event = {
            "snmpVersion": "1",
            "snmpV1GenericTrapType": 6,
            "snmpV1Enterprise": filterDef.oid,
            "snmpV1SpecificTrap": filterDef.specificTrap
        }
        self.assertEquals(TRANSFORM_DROP, filter.transform(event))

    def testTransformPassesV2Event(self):
        filterDef = V2FilterDefinition(99, "include", "1.2.3")
        filtersByLevel = {filterDef.oid: filterDef}
        filter = TrapFilter()
        filter._eventService = Mock()
        filter._daemon = Mock()
        filter._daemon.options.monitor = 'localhost'
        filter._v2Filters[3] = filtersByLevel
        filter._filtersDefined = True

        event = {
            "snmpVersion": "2",
            "oid": filterDef.oid,
        }
        self.assertEquals(TRANSFORM_CONTINUE, filter.transform(event))

    def testTransformDropsV2Event(self):
        filterDef = V2FilterDefinition(99, "exclude", "1.2.3")
        filtersByLevel = {filterDef.oid: filterDef}
        filter = TrapFilter()
        filter._eventService = Mock()
        filter._daemon = Mock()
        filter._daemon.options.monitor = 'localhost'
        filter._daemon.counters = {
            'eventCount': 0,
            'eventFilterDroppedCount': 0}
        filter._v2Filters[3] = filtersByLevel
        filter._filtersDefined = True

        event = {
            "snmpVersion": "2",
            "oid": filterDef.oid,
        }
        self.assertEquals(TRANSFORM_DROP, filter.transform(event))

    def testTransformWithoutFilters(self):
        filter = TrapFilter()
        filter._eventService = Mock()
        filter._daemon = Mock()
        filter._daemon.options.monitor = 'localhost'
        filter._filtersDefined = False

        event = {
            "snmpVersion": "1",
            "snmpV1GenericTrapType": 6,
            "snmpV1Enterprise": "1.2.3",
            "snmpV1SpecificTrap": 59
        }
        self.assertEquals(TRANSFORM_CONTINUE, filter.transform(event))

        event = {
            "snmpVersion": "2",
            "oid": "1.2.3",
        }
        self.assertEquals(TRANSFORM_CONTINUE, filter.transform(event))

    def testTrapFilterDefaultParse(self):
        filter = TrapFilter()
        filter._eventService = Mock()
        filter._daemon = Mock()
        filter._daemon.options.monitor = 'localhost'
        filter.updateFilter(EventManagerBase.trapFilters)
        self.assertEquals(filter._eventService.sendEvent.called, False)
        self.assertEquals(len(filter._v1Traps), 6)
        self.assertEquals(len(filter._v1Filters), 1)
        self.assertEquals(len(filter._v2Filters), 1)

    def testTrapFilterParseCollectorMatch(self):
        filter = TrapFilter()
        filter._eventService = Mock()
        filter._daemon = Mock()
        filter._daemon.options.monitor = 'localhost'
        filterCfg = "localhost exclude v2 1.3.6.1.2.1.43.18.2.0.1"
        filter.updateFilter(filterCfg)
        self.assertEquals(filter._eventService.sendEvent.called, False)
        self.assertEquals(len(filter._v2Filters), 1)

    def testTrapFilterParseCollectorNotMatch(self):
        filter = TrapFilter()
        filter._eventService = Mock()
        filter._daemon = Mock()
        filter._daemon.options.monitor = 'localhost'
        filterCfg = "remoteDMZ exclude v2 1.3.6.1.2.1.43.18.2.0.1"
        filter.updateFilter(filterCfg)
        self.assertEquals(filter._eventService.sendEvent.called, False)
        self.assertEquals(len(filter._v2Filters), 0)

def test_suite():
    from unittest import TestSuite, makeSuite
    suite = TestSuite()
    suite.addTest(makeSuite(OIDBasedFilterDefinitionTest))
    suite.addTest(makeSuite(GenericTrapFilterDefinitionTest))
    suite.addTest(makeSuite(TrapFilterTest))
    return suite<|MERGE_RESOLUTION|>--- conflicted
+++ resolved
@@ -203,17 +203,12 @@
 
     def testParseFilterDefinitionForInvalidVersion(self):
         filter = TrapFilter()
-<<<<<<< HEAD
+        filter._eventService = Mock()
+        filter._daemon = Mock()
+        filter._daemon.options.monitor = 'localhost'
         results = filter._parseFilterDefinition("include V4 ignored", 99)
+        self.assertEquals(filter._eventService.sendEvent.called, False)
         self.assertEquals(results, "Invalid SNMP version 'V4'; the only valid versions are 'v1' or 'v2' or 'v3'")
-=======
-        filter._eventService = Mock()
-        filter._daemon = Mock()
-        filter._daemon.options.monitor = 'localhost'
-        results = filter._parseFilterDefinition("include V3 ignored", 99)
-        self.assertEquals(filter._eventService.sendEvent.called, False)
-        self.assertEquals(results, "Invalid SNMP version 'V3'; the only valid versions are 'v1' or 'v2'")
->>>>>>> ddc459b4
 
     def testParseFilterDefinitionForInvalidV1Definition(self):
         filter = TrapFilter()
@@ -484,16 +479,11 @@
 
     def testParseV1FilterDefinitionForSpecificOid(self):
         filter = TrapFilter()
-<<<<<<< HEAD
-        results = filter._parseV1FilterDefinition(99, "include", [".1.3.6.1.4.5"])
-        self.assertEquals(results, None)
-=======
         filter._eventService = Mock()
         filter._daemon = Mock()
         filter._daemon.options.monitor = 'localhost'
         results = filter._parseV1FilterDefinition(99, "include", [".1.3.6.1.4.5"], ".*")
         self.assertEquals(results, "Missing specific trap number or '*'")
->>>>>>> ddc459b4
 
     def testParseV2FilterDefinition(self):
         filter = TrapFilter()
