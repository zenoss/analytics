##############################################################################
#
# Copyright (C) Zenoss, Inc. 2015, all rights reserved.
#
# This content is made available according to terms specified in
# License.zenoss under the directory where your Zenoss product is installed.
#
##############################################################################


__doc__=''' ZenTestCommand

Test the run of a ZenCommand and print output

$Id$'''

__version__ = "$Revision$"[11:-2]

from copy import copy
import logging
import sys

import Globals # noqa
from Products.ZenUtils.Utils import executeStreamCommand, executeSshCommand
from Products.ZenUtils.ZenScriptBase import ZenScriptBase
from Products.DataCollector.SshClient import SshClient


log = logging.getLogger("zen.zentestcommand")
snmptemplate = ("snmpwalk -c%(zSnmpCommunity)s "
                "-%(zSnmpVer)s %(manageIp)s %(oid)s")


class TestRunner(ZenScriptBase):

    def __init__(self):
        ZenScriptBase.__init__(self, connect=True)
        self.getDataRoot()
        self.device = None
        self.usessh = False

    def getCommand(self, devName=None, dsName=None):
        if not devName: devName = self.options.devName
        if not dsName: dsName = self.options.dsName
        devices = self.dmd.getDmdRoot("Devices")
        self.device = devices.findDevice(devName)
        if not self.device:
            self.write('Could not find device %s.' % devName)
            sys.exit(1)
        dataSource = None
        for templ in self.device.getRRDTemplates():
            for ds in templ.getRRDDataSources():
                if ds.id==dsName:
                    dataSource = ds
                    break
                if dataSource: break
        if not dataSource:
            self.write('No datasource %s applies to device %s.' % (dsName,
                                                                   devName))
            sys.exit(1)
        if dataSource.sourcetype=='COMMAND':
            self.usessh = dataSource.usessh
            return dataSource.getCommand(self.device)
        elif dataSource.sourcetype=='SNMP':
            snmpinfo = copy(self.device.getSnmpConnInfo().__dict__)
            snmpinfo['oid'] = dataSource.getDescription()
            return snmptemplate % snmpinfo
        else:
            self.write('No COMMAND or SNMP datasource %s applies to device %s.' % (
                                                            dsName, devName))

<<<<<<< HEAD
    def remote_exec(self, cmd):
        from twisted.internet import reactor
        from Products.ZenUtils.Utils import DictAsObj
        ssh_client_options = DictAsObj(
            loginTries=self.device.zCommandLoginTries,
            searchPath=self.device.zCommandSearchPath,
            existenceTest=self.device.zCommandExistanceTest,
            username=self.device.zCommandUsername,
            password=self.device.zCommandPassword,
            loginTimeout=self.device.zCommandLoginTimeout,
            commandTimeout=self.device.zCommandCommandTimeout,
            keyPath=self.device.zKeyPath,
            concurrentSessions=self.device.zSshConcurrentSessions
        )
        connection = SshClient(self.device,
                            self.device.manageIp,
                            self.device.zCommandPort,
                            options=ssh_client_options)
        connection.clientFinished = reactor.stop
        connection.workList.append(cmd)
        connection._commands.append(cmd)
        connection.run()
        reactor.run()
        # getResults() normally returns [(None, "command output")],
        # or [(None,'')] in case of empty output,
        # or [] when cmd was not executed in some reasons (e.g. wrong path)
        for x in connection.getResults():
            [self.write(y) for y in x if y]

    def execute(self, cmd):
        child = popen2.Popen4(cmd)
        flags = fcntl.fcntl(child.fromchild, fcntl.F_GETFL)
        fcntl.fcntl(child.fromchild, fcntl.F_SETFL, flags | os.O_NDELAY)
        pollPeriod = 1
        timeout = max(self.options.timeout, 1)
        endtime = time.time() + timeout
        firstPass = True
        while time.time() < endtime and (
            firstPass or child.poll()==-1):
            firstPass = False
            r,w,e = select.select([child.fromchild],[],[],pollPeriod)
            if r:
                t = child.fromchild.read()
                if t:
                    self.write(t)
        if child.poll()==-1:
            self.write('Command timed out')
            os.kill(child.pid, signal.SIGKILL)

=======
>>>>>>> d1381b82
    def write(self, text):
        print text

    def run(self):
        device, dsName = self.options.device, self.options.dsName
        if not (device and dsName):
            self.write("Must provide a device and datasource.")
            sys.exit(2)
<<<<<<< HEAD
        d = self.getCommand(device, dsName)
        if self.usessh:
            self.remote_exec(d)
        else:
            self.execute(d)

=======
        cmd = self.getCommand(device, dsName)
        if self.usessh:
            executeSshCommand(device, cmd, self.write)
        else:
            executeStreamCommand(cmd, self.write)
>>>>>>> d1381b82

    def buildOptions(self):
        ZenScriptBase.buildOptions(self)
        self.parser.add_option('-d', '--device',
                    dest="device",
                    help="Device on which to test command")
        self.parser.add_option('--datasource',
                    dest="dsName",
                    help="COMMAND datasource to test")
        self.parser.add_option('-t', '--timeout',
                    dest="timeout", default=1, type="int",
                    help="Command timeout")


if __name__ == '__main__':
    tr = TestRunner()
    tr.run()<|MERGE_RESOLUTION|>--- conflicted
+++ resolved
@@ -23,7 +23,6 @@
 import Globals # noqa
 from Products.ZenUtils.Utils import executeStreamCommand, executeSshCommand
 from Products.ZenUtils.ZenScriptBase import ZenScriptBase
-from Products.DataCollector.SshClient import SshClient
 
 
 log = logging.getLogger("zen.zentestcommand")
@@ -69,58 +68,6 @@
             self.write('No COMMAND or SNMP datasource %s applies to device %s.' % (
                                                             dsName, devName))
 
-<<<<<<< HEAD
-    def remote_exec(self, cmd):
-        from twisted.internet import reactor
-        from Products.ZenUtils.Utils import DictAsObj
-        ssh_client_options = DictAsObj(
-            loginTries=self.device.zCommandLoginTries,
-            searchPath=self.device.zCommandSearchPath,
-            existenceTest=self.device.zCommandExistanceTest,
-            username=self.device.zCommandUsername,
-            password=self.device.zCommandPassword,
-            loginTimeout=self.device.zCommandLoginTimeout,
-            commandTimeout=self.device.zCommandCommandTimeout,
-            keyPath=self.device.zKeyPath,
-            concurrentSessions=self.device.zSshConcurrentSessions
-        )
-        connection = SshClient(self.device,
-                            self.device.manageIp,
-                            self.device.zCommandPort,
-                            options=ssh_client_options)
-        connection.clientFinished = reactor.stop
-        connection.workList.append(cmd)
-        connection._commands.append(cmd)
-        connection.run()
-        reactor.run()
-        # getResults() normally returns [(None, "command output")],
-        # or [(None,'')] in case of empty output,
-        # or [] when cmd was not executed in some reasons (e.g. wrong path)
-        for x in connection.getResults():
-            [self.write(y) for y in x if y]
-
-    def execute(self, cmd):
-        child = popen2.Popen4(cmd)
-        flags = fcntl.fcntl(child.fromchild, fcntl.F_GETFL)
-        fcntl.fcntl(child.fromchild, fcntl.F_SETFL, flags | os.O_NDELAY)
-        pollPeriod = 1
-        timeout = max(self.options.timeout, 1)
-        endtime = time.time() + timeout
-        firstPass = True
-        while time.time() < endtime and (
-            firstPass or child.poll()==-1):
-            firstPass = False
-            r,w,e = select.select([child.fromchild],[],[],pollPeriod)
-            if r:
-                t = child.fromchild.read()
-                if t:
-                    self.write(t)
-        if child.poll()==-1:
-            self.write('Command timed out')
-            os.kill(child.pid, signal.SIGKILL)
-
-=======
->>>>>>> d1381b82
     def write(self, text):
         print text
 
@@ -129,20 +76,11 @@
         if not (device and dsName):
             self.write("Must provide a device and datasource.")
             sys.exit(2)
-<<<<<<< HEAD
-        d = self.getCommand(device, dsName)
-        if self.usessh:
-            self.remote_exec(d)
-        else:
-            self.execute(d)
-
-=======
         cmd = self.getCommand(device, dsName)
         if self.usessh:
             executeSshCommand(device, cmd, self.write)
         else:
             executeStreamCommand(cmd, self.write)
->>>>>>> d1381b82
 
     def buildOptions(self):
         ZenScriptBase.buildOptions(self)
