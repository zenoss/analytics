--- conflicted
+++ resolved
@@ -1,22 +1,14 @@
 <?xml version="1.0" encoding="ISO-8859-1" ?>
 
 <!--
-<<<<<<< HEAD
-    Zenoss RelationshipManager export completed on 2019-01-31 08:22:54.708176
-=======
     Zenoss RelationshipManager export completed on 2019-01-23 09:37:44.763525
->>>>>>> f52b5abe
 
     Use ImportRM to import this file.
 
     For more information about Zenoss, go to http://www.zenoss.com
  -->
 
-<<<<<<< HEAD
-<objects version="[Zenoss, version 7.0.9]" export_date="2019-01-31 08:22:54.708176" zenoss_server="392eba01e67a" >
-=======
 <objects version="[Zenoss, version 7.0.9]" export_date="2019-01-23 09:37:44.763525" zenoss_server="f7205db589b6" >
->>>>>>> f52b5abe
 <object id='/zport/dmd/Events' module='Products.ZenEvents.EventClass' class='EventClass' move='False'>
 <property type="bool" id="transformEnabled" mode="w" >
 True
