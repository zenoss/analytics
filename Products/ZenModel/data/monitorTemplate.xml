<?xml version="1.0" encoding="ISO-8859-1" ?>

<!--
<<<<<<< HEAD
    Zenoss RelationshipManager export completed on 2019-01-31 08:23:05.309775
=======
    Zenoss RelationshipManager export completed on 2019-01-23 09:37:55.956510
>>>>>>> f52b5abe

    Use ImportRM to import this file.

    For more information about Zenoss, go to http://www.zenoss.com
 -->

<<<<<<< HEAD
<objects version="[Zenoss, version 7.0.9]" export_date="2019-01-31 08:23:05.309775" zenoss_server="392eba01e67a" >
=======
<objects version="[Zenoss, version 7.0.9]" export_date="2019-01-23 09:37:55.956510" zenoss_server="f7205db589b6" >
>>>>>>> f52b5abe
<object id='/zport/dmd/Monitors' module='Products.ZenModel.MonitorClass' class='MonitorClass' move='False'>
<property type="string" id="sub_class" mode="w" >
MonitorClass
</property>
<property type="lines" id="sub_meta_types" mode="w" >
()
</property>
<tomanycont id='rrdTemplates'>
<object id='PerformanceConf' module='Products.ZenModel.RRDTemplate' class='RRDTemplate' move='False'>
<property id='zendoc' type='string'>
Graphs and Thresholds for Core Collectors
</property>
<property type="text" id="description" mode="w" >
Graphs and Thresholds for Core Collectors
</property>
<property type="string" id="targetPythonClass" mode="w" >
Products.ZenModel.PerformanceConf
</property>
<tomanycont id='datasources'>
<object id='zencommand' module='Products.ZenModel.BuiltInDS' class='BuiltInDS' move='False'>
<property select_variable="sourcetypes" type="selection" id="sourcetype" mode="w" >
Built-In
</property>
<property type="boolean" id="enabled" mode="w" >
True
</property>
<property type="int" id="severity" mode="w" >
3
</property>
<property type="string" id="cycletime" mode="w" >
300
</property>
<tomanycont id='datapoints'>
<object id='commands' module='Products.ZenModel.RRDDataPoint' class='RRDDataPoint' move='False'>
<property select_variable="rrdtypes" type="selection" id="rrdtype" mode="w" >
DERIVE
</property>
<property type="boolean" id="isrow" mode="w" >
True
</property>
<property type="boolean" id="store" mode="w" >
True
</property>
<property type="boolean" id="forward" mode="w" >
True
</property>
</object>
<object id='cyclePoints' module='Products.ZenModel.RRDDataPoint' class='RRDDataPoint' move='False'>
<property select_variable="rrdtypes" type="selection" id="rrdtype" mode="w" >
GAUGE
</property>
<property type="boolean" id="isrow" mode="w" >
True
</property>
<property type="boolean" id="store" mode="w" >
True
</property>
<property type="boolean" id="forward" mode="w" >
True
</property>
</object>
<object id='dataPoints' module='Products.ZenModel.RRDDataPoint' class='RRDDataPoint' move='False'>
<property select_variable="rrdtypes" type="selection" id="rrdtype" mode="w" >
DERIVE
</property>
<property type="boolean" id="isrow" mode="w" >
True
</property>
<property type="boolean" id="store" mode="w" >
True
</property>
<property type="boolean" id="forward" mode="w" >
True
</property>
</object>
<object id='eventQueueLength' module='Products.ZenModel.RRDDataPoint' class='RRDDataPoint' move='False'>
<property select_variable="rrdtypes" type="selection" id="rrdtype" mode="w" >
GAUGE
</property>
<property type="boolean" id="isrow" mode="w" >
True
</property>
<property type="boolean" id="store" mode="w" >
True
</property>
<property type="boolean" id="forward" mode="w" >
True
</property>
</object>
<object id='missedRuns' module='Products.ZenModel.RRDDataPoint' class='RRDDataPoint' move='False'>
<property select_variable="rrdtypes" type="selection" id="rrdtype" mode="w" >
GAUGE
</property>
<property type="boolean" id="isrow" mode="w" >
True
</property>
<property type="boolean" id="store" mode="w" >
True
</property>
<property type="boolean" id="forward" mode="w" >
True
</property>
</object>
<object id='queuedTasks' module='Products.ZenModel.RRDDataPoint' class='RRDDataPoint' move='False'>
<property select_variable="rrdtypes" type="selection" id="rrdtype" mode="w" >
GAUGE
</property>
<property type="boolean" id="isrow" mode="w" >
True
</property>
<property type="boolean" id="store" mode="w" >
True
</property>
<property type="boolean" id="forward" mode="w" >
True
</property>
</object>
<object id='runningTasks' module='Products.ZenModel.RRDDataPoint' class='RRDDataPoint' move='False'>
<property select_variable="rrdtypes" type="selection" id="rrdtype" mode="w" >
GAUGE
</property>
<property type="boolean" id="isrow" mode="w" >
True
</property>
<property type="boolean" id="store" mode="w" >
True
</property>
<property type="boolean" id="forward" mode="w" >
True
</property>
</object>
<object id='schedule' module='Products.ZenModel.RRDDataPoint' class='RRDDataPoint' move='False'>
<property select_variable="rrdtypes" type="selection" id="rrdtype" mode="w" >
GAUGE
</property>
<property type="boolean" id="isrow" mode="w" >
True
</property>
<property type="boolean" id="store" mode="w" >
True
</property>
<property type="boolean" id="forward" mode="w" >
True
</property>
</object>
</tomanycont>
</object>
<object id='zenmodeler' module='Products.ZenModel.BuiltInDS' class='BuiltInDS' move='False'>
<property select_variable="sourcetypes" type="selection" id="sourcetype" mode="w" >
Built-In
</property>
<property type="boolean" id="enabled" mode="w" >
True
</property>
<property type="int" id="severity" mode="w" >
3
</property>
<property type="string" id="cycletime" mode="w" >
300
</property>
<tomanycont id='datapoints'>
<object id='cycleTime' module='Products.ZenModel.RRDDataPoint' class='RRDDataPoint' move='False'>
<property select_variable="rrdtypes" type="selection" id="rrdtype" mode="w" >
GAUGE
</property>
<property type="boolean" id="isrow" mode="w" >
True
</property>
<property type="boolean" id="store" mode="w" >
True
</property>
<property type="boolean" id="forward" mode="w" >
True
</property>
</object>
<object id='devices' module='Products.ZenModel.RRDDataPoint' class='RRDDataPoint' move='False'>
<property select_variable="rrdtypes" type="selection" id="rrdtype" mode="w" >
GAUGE
</property>
<property type="boolean" id="isrow" mode="w" >
True
</property>
<property type="boolean" id="store" mode="w" >
True
</property>
<property type="boolean" id="forward" mode="w" >
True
</property>
</object>
<object id='eventQueueLength' module='Products.ZenModel.RRDDataPoint' class='RRDDataPoint' move='False'>
<property select_variable="rrdtypes" type="selection" id="rrdtype" mode="w" >
GAUGE
</property>
<property type="boolean" id="isrow" mode="w" >
True
</property>
<property type="boolean" id="store" mode="w" >
True
</property>
<property type="boolean" id="forward" mode="w" >
True
</property>
</object>
<object id='missedRuns' module='Products.ZenModel.RRDDataPoint' class='RRDDataPoint' move='False'>
<property select_variable="rrdtypes" type="selection" id="rrdtype" mode="w" >
GAUGE
</property>
<property type="boolean" id="isrow" mode="w" >
True
</property>
<property type="boolean" id="store" mode="w" >
True
</property>
<property type="boolean" id="forward" mode="w" >
True
</property>
</object>
<object id='modeledDevices' module='Products.ZenModel.RRDDataPoint' class='RRDDataPoint' move='False'>
<property select_variable="rrdtypes" type="selection" id="rrdtype" mode="w" >
COUNTER
</property>
<property type="boolean" id="isrow" mode="w" >
True
</property>
<property type="boolean" id="store" mode="w" >
True
</property>
<property type="boolean" id="forward" mode="w" >
True
</property>
</object>
<object id='timedOut' module='Products.ZenModel.RRDDataPoint' class='RRDDataPoint' move='False'>
<property select_variable="rrdtypes" type="selection" id="rrdtype" mode="w" >
GAUGE
</property>
<property type="boolean" id="isrow" mode="w" >
True
</property>
<property type="boolean" id="store" mode="w" >
True
</property>
<property type="boolean" id="forward" mode="w" >
True
</property>
</object>
</tomanycont>
</object>
<object id='zenperfsnmp' module='Products.ZenModel.BuiltInDS' class='BuiltInDS' move='False'>
<property select_variable="sourcetypes" type="selection" id="sourcetype" mode="w" >
Built-In
</property>
<property type="boolean" id="enabled" mode="w" >
True
</property>
<property type="int" id="severity" mode="w" >
3
</property>
<property type="string" id="cycletime" mode="w" >
300
</property>
<tomanycont id='datapoints'>
<object id='cyclePoints' module='Products.ZenModel.RRDDataPoint' class='RRDDataPoint' move='False'>
<property select_variable="rrdtypes" type="selection" id="rrdtype" mode="w" >
GAUGE
</property>
<property type="boolean" id="isrow" mode="w" >
True
</property>
<property type="boolean" id="store" mode="w" >
True
</property>
<property type="boolean" id="forward" mode="w" >
True
</property>
</object>
<object id='dataPoints' module='Products.ZenModel.RRDDataPoint' class='RRDDataPoint' move='False'>
<property select_variable="rrdtypes" type="selection" id="rrdtype" mode="w" >
DERIVE
</property>
<property type="boolean" id="isrow" mode="w" >
True
</property>
<property type="boolean" id="store" mode="w" >
True
</property>
<property type="boolean" id="forward" mode="w" >
True
</property>
</object>
<object id='eventQueueLength' module='Products.ZenModel.RRDDataPoint' class='RRDDataPoint' move='False'>
<property select_variable="rrdtypes" type="selection" id="rrdtype" mode="w" >
GAUGE
</property>
<property type="boolean" id="isrow" mode="w" >
True
</property>
<property type="boolean" id="store" mode="w" >
True
</property>
<property type="boolean" id="forward" mode="w" >
True
</property>
</object>
<object id='failed' module='Products.ZenModel.RRDDataPoint' class='RRDDataPoint' move='False'>
<property select_variable="rrdtypes" type="selection" id="rrdtype" mode="w" >
GAUGE
</property>
<property type="boolean" id="isrow" mode="w" >
True
</property>
<property type="boolean" id="store" mode="w" >
True
</property>
<property type="boolean" id="forward" mode="w" >
True
</property>
</object>
<object id='missedRuns' module='Products.ZenModel.RRDDataPoint' class='RRDDataPoint' move='False'>
<property select_variable="rrdtypes" type="selection" id="rrdtype" mode="w" >
GAUGE
</property>
<property type="boolean" id="isrow" mode="w" >
True
</property>
<property type="boolean" id="store" mode="w" >
True
</property>
<property type="boolean" id="forward" mode="w" >
True
</property>
</object>
<object id='queuedTasks' module='Products.ZenModel.RRDDataPoint' class='RRDDataPoint' move='False'>
<property select_variable="rrdtypes" type="selection" id="rrdtype" mode="w" >
GAUGE
</property>
<property type="boolean" id="isrow" mode="w" >
True
</property>
<property type="boolean" id="store" mode="w" >
True
</property>
<property type="boolean" id="forward" mode="w" >
True
</property>
</object>
<object id='runningTasks' module='Products.ZenModel.RRDDataPoint' class='RRDDataPoint' move='False'>
<property select_variable="rrdtypes" type="selection" id="rrdtype" mode="w" >
GAUGE
</property>
<property type="boolean" id="isrow" mode="w" >
True
</property>
<property type="boolean" id="store" mode="w" >
True
</property>
<property type="boolean" id="forward" mode="w" >
True
</property>
</object>
<object id='success' module='Products.ZenModel.RRDDataPoint' class='RRDDataPoint' move='False'>
<property select_variable="rrdtypes" type="selection" id="rrdtype" mode="w" >
GAUGE
</property>
<property type="boolean" id="isrow" mode="w" >
True
</property>
<property type="boolean" id="store" mode="w" >
True
</property>
<property type="boolean" id="forward" mode="w" >
True
</property>
</object>
</tomanycont>
</object>
<object id='zenping' module='Products.ZenModel.BuiltInDS' class='BuiltInDS' move='False'>
<property select_variable="sourcetypes" type="selection" id="sourcetype" mode="w" >
Built-In
</property>
<property type="boolean" id="enabled" mode="w" >
True
</property>
<property type="int" id="severity" mode="w" >
3
</property>
<property type="string" id="cycletime" mode="w" >
300
</property>
<tomanycont id='datapoints'>
<object id='devices' module='Products.ZenModel.RRDDataPoint' class='RRDDataPoint' move='False'>
<property select_variable="rrdtypes" type="selection" id="rrdtype" mode="w" >
GAUGE
</property>
<property type="boolean" id="isrow" mode="w" >
True
</property>
<property type="boolean" id="store" mode="w" >
True
</property>
<property type="boolean" id="forward" mode="w" >
True
</property>
</object>
<object id='eventQueueLength' module='Products.ZenModel.RRDDataPoint' class='RRDDataPoint' move='False'>
<property select_variable="rrdtypes" type="selection" id="rrdtype" mode="w" >
GAUGE
</property>
<property type="boolean" id="isrow" mode="w" >
True
</property>
<property type="boolean" id="store" mode="w" >
True
</property>
<property type="boolean" id="forward" mode="w" >
True
</property>
</object>
<object id='missedRuns' module='Products.ZenModel.RRDDataPoint' class='RRDDataPoint' move='False'>
<property select_variable="rrdtypes" type="selection" id="rrdtype" mode="w" >
GAUGE
</property>
<property type="boolean" id="isrow" mode="w" >
True
</property>
<property type="boolean" id="store" mode="w" >
True
</property>
<property type="boolean" id="forward" mode="w" >
True
</property>
</object>
<object id='queuedTasks' module='Products.ZenModel.RRDDataPoint' class='RRDDataPoint' move='False'>
<property select_variable="rrdtypes" type="selection" id="rrdtype" mode="w" >
GAUGE
</property>
<property type="boolean" id="isrow" mode="w" >
True
</property>
<property type="boolean" id="store" mode="w" >
True
</property>
<property type="boolean" id="forward" mode="w" >
True
</property>
</object>
<object id='runningTasks' module='Products.ZenModel.RRDDataPoint' class='RRDDataPoint' move='False'>
<property select_variable="rrdtypes" type="selection" id="rrdtype" mode="w" >
GAUGE
</property>
<property type="boolean" id="isrow" mode="w" >
True
</property>
<property type="boolean" id="store" mode="w" >
True
</property>
<property type="boolean" id="forward" mode="w" >
True
</property>
</object>
</tomanycont>
</object>
<object id='zenprocess' module='Products.ZenModel.BuiltInDS' class='BuiltInDS' move='False'>
<property select_variable="sourcetypes" type="selection" id="sourcetype" mode="w" >
Built-In
</property>
<property type="boolean" id="enabled" mode="w" >
True
</property>
<property type="int" id="severity" mode="w" >
3
</property>
<property type="string" id="cycletime" mode="w" >
300
</property>
<tomanycont id='datapoints'>
<object id='cyclePoints' module='Products.ZenModel.RRDDataPoint' class='RRDDataPoint' move='False'>
<property select_variable="rrdtypes" type="selection" id="rrdtype" mode="w" >
GAUGE
</property>
<property type="boolean" id="isrow" mode="w" >
True
</property>
<property type="boolean" id="store" mode="w" >
True
</property>
<property type="boolean" id="forward" mode="w" >
True
</property>
</object>
<object id='dataPoints' module='Products.ZenModel.RRDDataPoint' class='RRDDataPoint' move='False'>
<property select_variable="rrdtypes" type="selection" id="rrdtype" mode="w" >
DERIVE
</property>
<property type="boolean" id="isrow" mode="w" >
True
</property>
<property type="boolean" id="store" mode="w" >
True
</property>
<property type="boolean" id="forward" mode="w" >
True
</property>
</object>
<object id='devices' module='Products.ZenModel.RRDDataPoint' class='RRDDataPoint' move='False'>
<property select_variable="rrdtypes" type="selection" id="rrdtype" mode="w" >
GAUGE
</property>
<property type="boolean" id="isrow" mode="w" >
True
</property>
<property type="boolean" id="store" mode="w" >
True
</property>
<property type="boolean" id="forward" mode="w" >
True
</property>
</object>
<object id='eventQueueLength' module='Products.ZenModel.RRDDataPoint' class='RRDDataPoint' move='False'>
<property select_variable="rrdtypes" type="selection" id="rrdtype" mode="w" >
GAUGE
</property>
<property type="boolean" id="isrow" mode="w" >
True
</property>
<property type="boolean" id="store" mode="w" >
True
</property>
<property type="boolean" id="forward" mode="w" >
True
</property>
</object>
<object id='missedRuns' module='Products.ZenModel.RRDDataPoint' class='RRDDataPoint' move='False'>
<property select_variable="rrdtypes" type="selection" id="rrdtype" mode="w" >
GAUGE
</property>
<property type="boolean" id="isrow" mode="w" >
True
</property>
<property type="boolean" id="store" mode="w" >
True
</property>
<property type="boolean" id="forward" mode="w" >
True
</property>
</object>
<object id='missing' module='Products.ZenModel.RRDDataPoint' class='RRDDataPoint' move='False'>
<property select_variable="rrdtypes" type="selection" id="rrdtype" mode="w" >
GAUGE
</property>
<property type="boolean" id="isrow" mode="w" >
True
</property>
<property type="boolean" id="store" mode="w" >
True
</property>
<property type="boolean" id="forward" mode="w" >
True
</property>
</object>
<object id='pids' module='Products.ZenModel.RRDDataPoint' class='RRDDataPoint' move='False'>
<property select_variable="rrdtypes" type="selection" id="rrdtype" mode="w" >
GAUGE
</property>
<property type="boolean" id="isrow" mode="w" >
True
</property>
<property type="boolean" id="store" mode="w" >
True
</property>
<property type="boolean" id="forward" mode="w" >
True
</property>
</object>
<object id='queuedTasks' module='Products.ZenModel.RRDDataPoint' class='RRDDataPoint' move='False'>
<property select_variable="rrdtypes" type="selection" id="rrdtype" mode="w" >
GAUGE
</property>
<property type="boolean" id="isrow" mode="w" >
True
</property>
<property type="boolean" id="store" mode="w" >
True
</property>
<property type="boolean" id="forward" mode="w" >
True
</property>
</object>
<object id='restarted' module='Products.ZenModel.RRDDataPoint' class='RRDDataPoint' move='False'>
<property select_variable="rrdtypes" type="selection" id="rrdtype" mode="w" >
GAUGE
</property>
<property type="boolean" id="isrow" mode="w" >
True
</property>
<property type="boolean" id="store" mode="w" >
True
</property>
<property type="boolean" id="forward" mode="w" >
True
</property>
</object>
<object id='runningTasks' module='Products.ZenModel.RRDDataPoint' class='RRDDataPoint' move='False'>
<property select_variable="rrdtypes" type="selection" id="rrdtype" mode="w" >
GAUGE
</property>
<property type="boolean" id="isrow" mode="w" >
True
</property>
<property type="boolean" id="store" mode="w" >
True
</property>
<property type="boolean" id="forward" mode="w" >
True
</property>
</object>
</tomanycont>
</object>
<object id='zenstatus' module='Products.ZenModel.BuiltInDS' class='BuiltInDS' move='False'>
<property select_variable="sourcetypes" type="selection" id="sourcetype" mode="w" >
Built-In
</property>
<property type="boolean" id="enabled" mode="w" >
True
</property>
<property type="int" id="severity" mode="w" >
3
</property>
<property type="string" id="cycletime" mode="w" >
300
</property>
<tomanycont id='datapoints'>
<object id='eventQueueLength' module='Products.ZenModel.RRDDataPoint' class='RRDDataPoint' move='False'>
<property select_variable="rrdtypes" type="selection" id="rrdtype" mode="w" >
GAUGE
</property>
<property type="boolean" id="isrow" mode="w" >
True
</property>
<property type="boolean" id="store" mode="w" >
True
</property>
<property type="boolean" id="forward" mode="w" >
True
</property>
</object>
<object id='failed' module='Products.ZenModel.RRDDataPoint' class='RRDDataPoint' move='False'>
<property select_variable="rrdtypes" type="selection" id="rrdtype" mode="w" >
GAUGE
</property>
<property type="boolean" id="isrow" mode="w" >
True
</property>
<property type="boolean" id="store" mode="w" >
True
</property>
<property type="boolean" id="forward" mode="w" >
True
</property>
</object>
<object id='missedRuns' module='Products.ZenModel.RRDDataPoint' class='RRDDataPoint' move='False'>
<property select_variable="rrdtypes" type="selection" id="rrdtype" mode="w" >
GAUGE
</property>
<property type="boolean" id="isrow" mode="w" >
True
</property>
<property type="boolean" id="store" mode="w" >
True
</property>
<property type="boolean" id="forward" mode="w" >
True
</property>
</object>
<object id='queuedTasks' module='Products.ZenModel.RRDDataPoint' class='RRDDataPoint' move='False'>
<property select_variable="rrdtypes" type="selection" id="rrdtype" mode="w" >
GAUGE
</property>
<property type="boolean" id="isrow" mode="w" >
True
</property>
<property type="boolean" id="store" mode="w" >
True
</property>
<property type="boolean" id="forward" mode="w" >
True
</property>
</object>
<object id='runningTasks' module='Products.ZenModel.RRDDataPoint' class='RRDDataPoint' move='False'>
<property select_variable="rrdtypes" type="selection" id="rrdtype" mode="w" >
GAUGE
</property>
<property type="boolean" id="isrow" mode="w" >
True
</property>
<property type="boolean" id="store" mode="w" >
True
</property>
<property type="boolean" id="forward" mode="w" >
True
</property>
</object>
<object id='success' module='Products.ZenModel.RRDDataPoint' class='RRDDataPoint' move='False'>
<property select_variable="rrdtypes" type="selection" id="rrdtype" mode="w" >
GAUGE
</property>
<property type="boolean" id="isrow" mode="w" >
True
</property>
<property type="boolean" id="store" mode="w" >
True
</property>
<property type="boolean" id="forward" mode="w" >
True
</property>
</object>
</tomanycont>
</object>
<object id='zensyslog' module='Products.ZenModel.BuiltInDS' class='BuiltInDS' move='False'>
<property select_variable="sourcetypes" type="selection" id="sourcetype" mode="w" >
Built-In
</property>
<property type="boolean" id="enabled" mode="w" >
True
</property>
<property type="int" id="severity" mode="w" >
3
</property>
<property type="string" id="cycletime" mode="w" >
300
</property>
<tomanycont id='datapoints'>
<object id='eventQueueLength' module='Products.ZenModel.RRDDataPoint' class='RRDDataPoint' move='False'>
<property select_variable="rrdtypes" type="selection" id="rrdtype" mode="w" >
GAUGE
</property>
<property type="boolean" id="isrow" mode="w" >
True
</property>
<property type="boolean" id="store" mode="w" >
True
</property>
<property type="boolean" id="forward" mode="w" >
True
</property>
</object>
<object id='events' module='Products.ZenModel.RRDDataPoint' class='RRDDataPoint' move='False'>
<property select_variable="rrdtypes" type="selection" id="rrdtype" mode="w" >
DERIVE
</property>
<property type="boolean" id="isrow" mode="w" >
True
</property>
<property type="boolean" id="store" mode="w" >
True
</property>
<property type="boolean" id="forward" mode="w" >
True
</property>
</object>
<object id='missedRuns' module='Products.ZenModel.RRDDataPoint' class='RRDDataPoint' move='False'>
<property select_variable="rrdtypes" type="selection" id="rrdtype" mode="w" >
GAUGE
</property>
<property type="boolean" id="isrow" mode="w" >
True
</property>
<property type="boolean" id="store" mode="w" >
True
</property>
<property type="boolean" id="forward" mode="w" >
True
</property>
</object>
<object id='qsize' module='Products.ZenModel.RRDDataPoint' class='RRDDataPoint' move='False'>
<property select_variable="rrdtypes" type="selection" id="rrdtype" mode="w" >
GAUGE
</property>
<property type="boolean" id="isrow" mode="w" >
True
</property>
<property type="boolean" id="store" mode="w" >
True
</property>
<property type="boolean" id="forward" mode="w" >
True
</property>
</object>
<object id='totalTime' module='Products.ZenModel.RRDDataPoint' class='RRDDataPoint' move='False'>
<property select_variable="rrdtypes" type="selection" id="rrdtype" mode="w" >
DERIVE
</property>
<property type="boolean" id="isrow" mode="w" >
True
</property>
<property type="boolean" id="store" mode="w" >
True
</property>
<property type="boolean" id="forward" mode="w" >
True
</property>
</object>
</tomanycont>
</object>
<object id='zentrap' module='Products.ZenModel.BuiltInDS' class='BuiltInDS' move='False'>
<property select_variable="sourcetypes" type="selection" id="sourcetype" mode="w" >
Built-In
</property>
<property type="boolean" id="enabled" mode="w" >
True
</property>
<property type="int" id="severity" mode="w" >
3
</property>
<property type="string" id="cycletime" mode="w" >
300
</property>
<tomanycont id='datapoints'>
<object id='eventQueueLength' module='Products.ZenModel.RRDDataPoint' class='RRDDataPoint' move='False'>
<property select_variable="rrdtypes" type="selection" id="rrdtype" mode="w" >
GAUGE
</property>
<property type="boolean" id="isrow" mode="w" >
True
</property>
<property type="boolean" id="store" mode="w" >
True
</property>
<property type="boolean" id="forward" mode="w" >
True
</property>
</object>
<object id='events' module='Products.ZenModel.RRDDataPoint' class='RRDDataPoint' move='False'>
<property select_variable="rrdtypes" type="selection" id="rrdtype" mode="w" >
DERIVE
</property>
<property type="boolean" id="isrow" mode="w" >
True
</property>
<property type="boolean" id="store" mode="w" >
True
</property>
<property type="boolean" id="forward" mode="w" >
True
</property>
</object>
<object id='missedRuns' module='Products.ZenModel.RRDDataPoint' class='RRDDataPoint' move='False'>
<property select_variable="rrdtypes" type="selection" id="rrdtype" mode="w" >
GAUGE
</property>
<property type="boolean" id="isrow" mode="w" >
True
</property>
<property type="boolean" id="store" mode="w" >
True
</property>
<property type="boolean" id="forward" mode="w" >
True
</property>
</object>
<object id='qsize' module='Products.ZenModel.RRDDataPoint' class='RRDDataPoint' move='False'>
<property select_variable="rrdtypes" type="selection" id="rrdtype" mode="w" >
GAUGE
</property>
<property type="boolean" id="isrow" mode="w" >
True
</property>
<property type="boolean" id="store" mode="w" >
True
</property>
<property type="boolean" id="forward" mode="w" >
True
</property>
</object>
<object id='totalTime' module='Products.ZenModel.RRDDataPoint' class='RRDDataPoint' move='False'>
<property select_variable="rrdtypes" type="selection" id="rrdtype" mode="w" >
DERIVE
</property>
<property type="boolean" id="isrow" mode="w" >
True
</property>
<property type="boolean" id="store" mode="w" >
True
</property>
<property type="boolean" id="forward" mode="w" >
True
</property>
</object>
</tomanycont>
</object>
</tomanycont>
<tomanycont id='thresholds'>
<object id='high event queue' module='Products.ZenModel.MinMaxThreshold' class='MinMaxThreshold' move='False'>
<property type="string" id="eventClass" mode="w" >
/Perf
</property>
<property type="int" id="severity" mode="w" >
4
</property>
<property label="DataPoints" type="lines" id="dsnames" mode="w" >
['zencommand_eventQueueLength', 'zeneventlog_eventQueueLength', 'zenmodeler_eventQueueLength', 'zenperfsnmp_eventQueueLength', 'zenping_eventQueueLength', 'zenprocess_eventQueueLength', 'zenstatus_eventQueueLength', 'zensyslog_eventQueueLength', 'zentrap_eventQueueLength', 'zenwin_eventQueueLength']
</property>
<property label="Enabled" type="boolean" id="enabled" mode="w" >
True
</property>
<property label="Is Projection" type="boolean" id="isProjection" mode="w" >
False
</property>
<property type="string" id="maxval" mode="w" >
1000
</property>
<property type="int" id="escalateCount" mode="w" >
0
</property>
</object>
<object id='zenmodeler cycle time' module='Products.ZenModel.MinMaxThreshold' class='MinMaxThreshold' move='False'>
<property type="string" id="eventClass" mode="w" >
/Perf
</property>
<property type="int" id="severity" mode="w" >
4
</property>
<property label="DataPoints" type="lines" id="dsnames" mode="w" >
['zenmodeler_cycleTime']
</property>
<property label="Enabled" type="boolean" id="enabled" mode="w" >
True
</property>
<property label="Is Projection" type="boolean" id="isProjection" mode="w" >
False
</property>
<property type="string" id="maxval" mode="w" >
720*60*0.8
</property>
<property type="int" id="escalateCount" mode="w" >
5
</property>
</object>
</tomanycont>
<tomanycont id='graphDefs'>
<object id='Collected Events' module='Products.ZenModel.GraphDefinition' class='GraphDefinition' move='False'>
<property type="int" id="height" mode="w" >
100
</property>
<property type="int" id="width" mode="w" >
500
</property>
<property type="boolean" id="log" mode="w" >
False
</property>
<property type="boolean" id="base" mode="w" >
False
</property>
<property type="boolean" id="autoscale" mode="w" >
None
</property>
<property type="int" id="miny" mode="w" >
-1
</property>
<property type="int" id="ceiling" mode="w" >
None
</property>
<property type="int" id="maxy" mode="w" >
-1
</property>
<property type="boolean" id="hasSummary" mode="w" >
True
</property>
<property type="long" id="sequence" mode="w" >
2
</property>
<tomanycont id='graphPoints'>
<object id='zensyslog' module='Products.ZenModel.DataPointGraphPoint' class='DataPointGraphPoint' move='False'>
<property type="long" id="sequence" mode="w" >
1
</property>
<property select_variable="lineTypes" type="selection" id="lineType" mode="w" >
AREA
</property>
<property type="long" id="lineWidth" mode="w" >
1
</property>
<property type="boolean" id="stacked" mode="w" >
True
</property>
<property type="string" id="format" mode="w" >
%5.2lf%s
</property>
<property type="string" id="legend" mode="w" >
${graphPoint/id}
</property>
<property type="long" id="limit" mode="w" >
-1
</property>
<property type="string" id="dpName" mode="w" >
zensyslog_events
</property>
<property type="string" id="cFunc" mode="w" >
AVERAGE
</property>
<property type="boolean" id="skipCalc" mode="w" >
False
</property>
</object>
<object id='zentrap' module='Products.ZenModel.DataPointGraphPoint' class='DataPointGraphPoint' move='False'>
<property type="long" id="sequence" mode="w" >
2
</property>
<property select_variable="lineTypes" type="selection" id="lineType" mode="w" >
AREA
</property>
<property type="long" id="lineWidth" mode="w" >
1
</property>
<property type="boolean" id="stacked" mode="w" >
True
</property>
<property type="string" id="format" mode="w" >
%5.2lf%s
</property>
<property type="string" id="legend" mode="w" >
${graphPoint/id}
</property>
<property type="long" id="limit" mode="w" >
-1
</property>
<property type="string" id="dpName" mode="w" >
zentrap_events
</property>
<property type="string" id="cFunc" mode="w" >
AVERAGE
</property>
<property type="boolean" id="skipCalc" mode="w" >
False
</property>
</object>
</tomanycont>
</object>
<object id='Cycle Times' module='Products.ZenModel.GraphDefinition' class='GraphDefinition' move='False'>
<property type="int" id="height" mode="w" >
100
</property>
<property type="int" id="width" mode="w" >
500
</property>
<property type="boolean" id="log" mode="w" >
False
</property>
<property type="boolean" id="base" mode="w" >
False
</property>
<property type="boolean" id="autoscale" mode="w" >
None
</property>
<property type="int" id="miny" mode="w" >
-1
</property>
<property type="int" id="ceiling" mode="w" >
None
</property>
<property type="int" id="maxy" mode="w" >
-1
</property>
<property type="boolean" id="hasSummary" mode="w" >
True
</property>
<property type="long" id="sequence" mode="w" >
0
</property>
<tomanycont id='graphPoints'>
<object id='zenmodeler' module='Products.ZenModel.DataPointGraphPoint' class='DataPointGraphPoint' move='False'>
<property type="long" id="sequence" mode="w" >
0
</property>
<property select_variable="lineTypes" type="selection" id="lineType" mode="w" >
LINE
</property>
<property type="long" id="lineWidth" mode="w" >
1
</property>
<property type="boolean" id="stacked" mode="w" >
False
</property>
<property type="string" id="format" mode="w" >
%5.2lf%s
</property>
<property type="string" id="legend" mode="w" >
${graphPoint/id}
</property>
<property type="long" id="limit" mode="w" >
-1
</property>
<property type="string" id="rpn" mode="w" >
100,*,${here/modelerCycleInterval},/
</property>
<property type="string" id="dpName" mode="w" >
zenmodeler_cycleTime
</property>
<property type="string" id="cFunc" mode="w" >
AVERAGE
</property>
<property type="boolean" id="skipCalc" mode="w" >
False
</property>
</object>
</tomanycont>
</object>
<object id='Data Point Rate' module='Products.ZenModel.GraphDefinition' class='GraphDefinition' move='False'>
<property type="int" id="height" mode="w" >
100
</property>
<property type="int" id="width" mode="w" >
500
</property>
<property type="boolean" id="log" mode="w" >
False
</property>
<property type="boolean" id="base" mode="w" >
False
</property>
<property type="boolean" id="autoscale" mode="w" >
None
</property>
<property type="int" id="miny" mode="w" >
-1
</property>
<property type="int" id="ceiling" mode="w" >
None
</property>
<property type="int" id="maxy" mode="w" >
-1
</property>
<property type="boolean" id="hasSummary" mode="w" >
True
</property>
<property type="long" id="sequence" mode="w" >
3
</property>
<tomanycont id='graphPoints'>
<object id='zencommand' module='Products.ZenModel.DataPointGraphPoint' class='DataPointGraphPoint' move='False'>
<property type="long" id="sequence" mode="w" >
0
</property>
<property select_variable="lineTypes" type="selection" id="lineType" mode="w" >
AREA
</property>
<property type="long" id="lineWidth" mode="w" >
1
</property>
<property type="boolean" id="stacked" mode="w" >
True
</property>
<property type="string" id="format" mode="w" >
%5.2lf%s
</property>
<property type="string" id="legend" mode="w" >
${graphPoint/id}
</property>
<property type="long" id="limit" mode="w" >
-1
</property>
<property type="string" id="dpName" mode="w" >
zencommand_dataPoints
</property>
<property type="string" id="cFunc" mode="w" >
AVERAGE
</property>
<property type="boolean" id="skipCalc" mode="w" >
False
</property>
</object>
<object id='zenperfsnmp' module='Products.ZenModel.DataPointGraphPoint' class='DataPointGraphPoint' move='False'>
<property type="long" id="sequence" mode="w" >
1
</property>
<property select_variable="lineTypes" type="selection" id="lineType" mode="w" >
AREA
</property>
<property type="long" id="lineWidth" mode="w" >
1
</property>
<property type="boolean" id="stacked" mode="w" >
True
</property>
<property type="string" id="format" mode="w" >
%5.2lf%s
</property>
<property type="string" id="legend" mode="w" >
${graphPoint/id}
</property>
<property type="long" id="limit" mode="w" >
-1
</property>
<property type="string" id="dpName" mode="w" >
zenperfsnmp_dataPoints
</property>
<property type="string" id="cFunc" mode="w" >
AVERAGE
</property>
<property type="boolean" id="skipCalc" mode="w" >
False
</property>
</object>
<object id='zenprocess' module='Products.ZenModel.DataPointGraphPoint' class='DataPointGraphPoint' move='False'>
<property type="long" id="sequence" mode="w" >
2
</property>
<property select_variable="lineTypes" type="selection" id="lineType" mode="w" >
AREA
</property>
<property type="long" id="lineWidth" mode="w" >
1
</property>
<property type="boolean" id="stacked" mode="w" >
True
</property>
<property type="string" id="format" mode="w" >
%5.2lf%s
</property>
<property type="string" id="legend" mode="w" >
${graphPoint/id}
</property>
<property type="long" id="limit" mode="w" >
-1
</property>
<property type="string" id="dpName" mode="w" >
zenprocess_dataPoints
</property>
<property type="string" id="cFunc" mode="w" >
AVERAGE
</property>
<property type="boolean" id="skipCalc" mode="w" >
False
</property>
</object>
</tomanycont>
</object>
<object id='Event Queue' module='Products.ZenModel.GraphDefinition' class='GraphDefinition' move='False'>
<property type="int" id="height" mode="w" >
100
</property>
<property type="int" id="width" mode="w" >
500
</property>
<property type="string" id="units" mode="w" >
events
</property>
<property type="boolean" id="log" mode="w" >
False
</property>
<property type="boolean" id="base" mode="w" >
False
</property>
<property type="boolean" id="autoscale" mode="w" >
None
</property>
<property type="int" id="miny" mode="w" >
0
</property>
<property type="int" id="ceiling" mode="w" >
None
</property>
<property type="int" id="maxy" mode="w" >
-1
</property>
<property type="boolean" id="hasSummary" mode="w" >
True
</property>
<property type="long" id="sequence" mode="w" >
1
</property>
<tomanycont id='graphPoints'>
<object id='eventQueueLength' module='Products.ZenModel.DataPointGraphPoint' class='DataPointGraphPoint' move='False'>
<property type="long" id="sequence" mode="w" >
1
</property>
<property select_variable="lineTypes" type="selection" id="lineType" mode="w" >
AREA
</property>
<property type="long" id="lineWidth" mode="w" >
1
</property>
<property type="boolean" id="stacked" mode="w" >
True
</property>
<property type="string" id="format" mode="w" >
%6.0lf
</property>
<property type="string" id="legend" mode="w" >
zencommand
</property>
<property type="long" id="limit" mode="w" >
-1
</property>
<property type="string" id="dpName" mode="w" >
zencommand_eventQueueLength
</property>
<property type="string" id="cFunc" mode="w" >
AVERAGE
</property>
<property type="boolean" id="skipCalc" mode="w" >
False
</property>
</object>
<object id='eventQueueLength3' module='Products.ZenModel.DataPointGraphPoint' class='DataPointGraphPoint' move='False'>
<property type="long" id="sequence" mode="w" >
3
</property>
<property select_variable="lineTypes" type="selection" id="lineType" mode="w" >
AREA
</property>
<property type="long" id="lineWidth" mode="w" >
1
</property>
<property type="boolean" id="stacked" mode="w" >
True
</property>
<property type="string" id="format" mode="w" >
%6.0lf
</property>
<property type="string" id="legend" mode="w" >
zenmodeler
</property>
<property type="long" id="limit" mode="w" >
-1
</property>
<property type="string" id="dpName" mode="w" >
zenmodeler_eventQueueLength
</property>
<property type="string" id="cFunc" mode="w" >
AVERAGE
</property>
<property type="boolean" id="skipCalc" mode="w" >
False
</property>
</object>
<object id='eventQueueLength4' module='Products.ZenModel.DataPointGraphPoint' class='DataPointGraphPoint' move='False'>
<property type="long" id="sequence" mode="w" >
4
</property>
<property select_variable="lineTypes" type="selection" id="lineType" mode="w" >
AREA
</property>
<property type="long" id="lineWidth" mode="w" >
1
</property>
<property type="boolean" id="stacked" mode="w" >
True
</property>
<property type="string" id="format" mode="w" >
%6.0lf
</property>
<property type="string" id="legend" mode="w" >
zenperfsnmp
</property>
<property type="long" id="limit" mode="w" >
-1
</property>
<property type="string" id="dpName" mode="w" >
zenperfsnmp_eventQueueLength
</property>
<property type="string" id="cFunc" mode="w" >
AVERAGE
</property>
<property type="boolean" id="skipCalc" mode="w" >
False
</property>
</object>
<object id='eventQueueLength5' module='Products.ZenModel.DataPointGraphPoint' class='DataPointGraphPoint' move='False'>
<property type="long" id="sequence" mode="w" >
5
</property>
<property select_variable="lineTypes" type="selection" id="lineType" mode="w" >
AREA
</property>
<property type="long" id="lineWidth" mode="w" >
1
</property>
<property type="boolean" id="stacked" mode="w" >
True
</property>
<property type="string" id="format" mode="w" >
%6.0lf
</property>
<property type="string" id="legend" mode="w" >
zenping
</property>
<property type="long" id="limit" mode="w" >
-1
</property>
<property type="string" id="dpName" mode="w" >
zenping_eventQueueLength
</property>
<property type="string" id="cFunc" mode="w" >
AVERAGE
</property>
<property type="boolean" id="skipCalc" mode="w" >
False
</property>
</object>
<object id='eventQueueLength6' module='Products.ZenModel.DataPointGraphPoint' class='DataPointGraphPoint' move='False'>
<property type="long" id="sequence" mode="w" >
6
</property>
<property select_variable="lineTypes" type="selection" id="lineType" mode="w" >
AREA
</property>
<property type="long" id="lineWidth" mode="w" >
1
</property>
<property type="boolean" id="stacked" mode="w" >
True
</property>
<property type="string" id="format" mode="w" >
%6.0lf
</property>
<property type="string" id="legend" mode="w" >
zenprocess
</property>
<property type="long" id="limit" mode="w" >
-1
</property>
<property type="string" id="dpName" mode="w" >
zenprocess_eventQueueLength
</property>
<property type="string" id="cFunc" mode="w" >
AVERAGE
</property>
<property type="boolean" id="skipCalc" mode="w" >
False
</property>
</object>
<object id='eventQueueLength7' module='Products.ZenModel.DataPointGraphPoint' class='DataPointGraphPoint' move='False'>
<property type="long" id="sequence" mode="w" >
7
</property>
<property select_variable="lineTypes" type="selection" id="lineType" mode="w" >
AREA
</property>
<property type="long" id="lineWidth" mode="w" >
1
</property>
<property type="boolean" id="stacked" mode="w" >
True
</property>
<property type="string" id="format" mode="w" >
%6.0lf
</property>
<property type="string" id="legend" mode="w" >
zenstatus
</property>
<property type="long" id="limit" mode="w" >
-1
</property>
<property type="string" id="dpName" mode="w" >
zenstatus_eventQueueLength
</property>
<property type="string" id="cFunc" mode="w" >
AVERAGE
</property>
<property type="boolean" id="skipCalc" mode="w" >
False
</property>
</object>
<object id='eventQueueLength8' module='Products.ZenModel.DataPointGraphPoint' class='DataPointGraphPoint' move='False'>
<property type="long" id="sequence" mode="w" >
8
</property>
<property select_variable="lineTypes" type="selection" id="lineType" mode="w" >
AREA
</property>
<property type="long" id="lineWidth" mode="w" >
1
</property>
<property type="boolean" id="stacked" mode="w" >
True
</property>
<property type="string" id="format" mode="w" >
%6.0lf
</property>
<property type="string" id="legend" mode="w" >
zensyslog
</property>
<property type="long" id="limit" mode="w" >
-1
</property>
<property type="string" id="dpName" mode="w" >
zensyslog_eventQueueLength
</property>
<property type="string" id="cFunc" mode="w" >
AVERAGE
</property>
<property type="boolean" id="skipCalc" mode="w" >
False
</property>
</object>
<object id='eventQueueLength9' module='Products.ZenModel.DataPointGraphPoint' class='DataPointGraphPoint' move='False'>
<property type="long" id="sequence" mode="w" >
9
</property>
<property select_variable="lineTypes" type="selection" id="lineType" mode="w" >
AREA
</property>
<property type="long" id="lineWidth" mode="w" >
1
</property>
<property type="boolean" id="stacked" mode="w" >
True
</property>
<property type="string" id="format" mode="w" >
%6.0lf
</property>
<property type="string" id="legend" mode="w" >
zentrap
</property>
<property type="long" id="limit" mode="w" >
-1
</property>
<property type="string" id="dpName" mode="w" >
zentrap_eventQueueLength
</property>
<property type="string" id="cFunc" mode="w" >
AVERAGE
</property>
<property type="boolean" id="skipCalc" mode="w" >
False
</property>
</object>
<object id='high event queue' module='Products.ZenModel.ThresholdGraphPoint' class='ThresholdGraphPoint' move='False'>
<property type="long" id="sequence" mode="w" >
0
</property>
<property type="string" id="threshId" mode="w" >
high event queue
</property>
<property type="string" id="legend" mode="w" >
${graphPoint/id}
</property>
</object>
</tomanycont>
</object>
<object id='Missed Runs' module='Products.ZenModel.GraphDefinition' class='GraphDefinition' move='False'>
<property type="int" id="height" mode="w" >
100
</property>
<property type="int" id="width" mode="w" >
500
</property>
<property type="boolean" id="log" mode="w" >
False
</property>
<property type="boolean" id="base" mode="w" >
False
</property>
<property type="boolean" id="autoscale" mode="w" >
None
</property>
<property type="int" id="miny" mode="w" >
-1
</property>
<property type="int" id="ceiling" mode="w" >
None
</property>
<property type="int" id="maxy" mode="w" >
-1
</property>
<property type="boolean" id="hasSummary" mode="w" >
True
</property>
<property type="long" id="sequence" mode="w" >
9
</property>
<tomanycont id='graphPoints'>
<object id='zencommand' module='Products.ZenModel.DataPointGraphPoint' class='DataPointGraphPoint' move='False'>
<property type="long" id="sequence" mode="w" >
0
</property>
<property select_variable="lineTypes" type="selection" id="lineType" mode="w" >
LINE
</property>
<property type="long" id="lineWidth" mode="w" >
1
</property>
<property type="boolean" id="stacked" mode="w" >
False
</property>
<property type="string" id="format" mode="w" >
%5.2lf%s
</property>
<property type="string" id="legend" mode="w" >
${graphPoint/id}
</property>
<property type="long" id="limit" mode="w" >
-1
</property>
<property type="string" id="dpName" mode="w" >
zencommand_missedRuns
</property>
<property type="string" id="cFunc" mode="w" >
AVERAGE
</property>
<property type="boolean" id="skipCalc" mode="w" >
False
</property>
</object>
<object id='zenperfsnmp' module='Products.ZenModel.DataPointGraphPoint' class='DataPointGraphPoint' move='False'>
<property type="long" id="sequence" mode="w" >
1
</property>
<property select_variable="lineTypes" type="selection" id="lineType" mode="w" >
LINE
</property>
<property type="long" id="lineWidth" mode="w" >
1
</property>
<property type="boolean" id="stacked" mode="w" >
False
</property>
<property type="string" id="format" mode="w" >
%5.2lf%s
</property>
<property type="string" id="legend" mode="w" >
${graphPoint/id}
</property>
<property type="long" id="limit" mode="w" >
-1
</property>
<property type="string" id="dpName" mode="w" >
zenperfsnmp_missedRuns
</property>
<property type="string" id="cFunc" mode="w" >
AVERAGE
</property>
<property type="boolean" id="skipCalc" mode="w" >
False
</property>
</object>
<object id='zenping' module='Products.ZenModel.DataPointGraphPoint' class='DataPointGraphPoint' move='False'>
<property type="long" id="sequence" mode="w" >
2
</property>
<property select_variable="lineTypes" type="selection" id="lineType" mode="w" >
LINE
</property>
<property type="long" id="lineWidth" mode="w" >
1
</property>
<property type="boolean" id="stacked" mode="w" >
False
</property>
<property type="string" id="format" mode="w" >
%5.2lf%s
</property>
<property type="string" id="legend" mode="w" >
${graphPoint/id}
</property>
<property type="long" id="limit" mode="w" >
-1
</property>
<property type="string" id="dpName" mode="w" >
zenping_missedRuns
</property>
<property type="string" id="cFunc" mode="w" >
AVERAGE
</property>
<property type="boolean" id="skipCalc" mode="w" >
False
</property>
</object>
<object id='zenprocess' module='Products.ZenModel.DataPointGraphPoint' class='DataPointGraphPoint' move='False'>
<property type="long" id="sequence" mode="w" >
3
</property>
<property select_variable="lineTypes" type="selection" id="lineType" mode="w" >
LINE
</property>
<property type="long" id="lineWidth" mode="w" >
1
</property>
<property type="boolean" id="stacked" mode="w" >
False
</property>
<property type="string" id="format" mode="w" >
%5.2lf%s
</property>
<property type="string" id="legend" mode="w" >
${graphPoint/id}
</property>
<property type="long" id="limit" mode="w" >
-1
</property>
<property type="string" id="dpName" mode="w" >
zenprocess_missedRuns
</property>
<property type="string" id="cFunc" mode="w" >
AVERAGE
</property>
<property type="boolean" id="skipCalc" mode="w" >
False
</property>
</object>
<object id='zenstatus' module='Products.ZenModel.DataPointGraphPoint' class='DataPointGraphPoint' move='False'>
<property type="long" id="sequence" mode="w" >
4
</property>
<property select_variable="lineTypes" type="selection" id="lineType" mode="w" >
LINE
</property>
<property type="long" id="lineWidth" mode="w" >
1
</property>
<property type="boolean" id="stacked" mode="w" >
False
</property>
<property type="string" id="format" mode="w" >
%5.2lf%s
</property>
<property type="string" id="legend" mode="w" >
${graphPoint/id}
</property>
<property type="long" id="limit" mode="w" >
-1
</property>
<property type="string" id="dpName" mode="w" >
zenstatus_missedRuns
</property>
<property type="string" id="cFunc" mode="w" >
AVERAGE
</property>
<property type="boolean" id="skipCalc" mode="w" >
False
</property>
</object>
</tomanycont>
</object>
<object id='Modeled Devices' module='Products.ZenModel.GraphDefinition' class='GraphDefinition' move='False'>
<property type="int" id="height" mode="w" >
100
</property>
<property type="int" id="width" mode="w" >
500
</property>
<property type="string" id="units" mode="w" >
devices modeled / sec
</property>
<property type="boolean" id="log" mode="w" >
False
</property>
<property type="boolean" id="base" mode="w" >
False
</property>
<property type="boolean" id="autoscale" mode="w" >
None
</property>
<property type="int" id="miny" mode="w" >
0
</property>
<property type="int" id="ceiling" mode="w" >
None
</property>
<property type="int" id="maxy" mode="w" >
-1
</property>
<property type="boolean" id="hasSummary" mode="w" >
True
</property>
<property type="long" id="sequence" mode="w" >
8
</property>
<tomanycont id='graphPoints'>
<object id='modeledDevices' module='Products.ZenModel.DataPointGraphPoint' class='DataPointGraphPoint' move='False'>
<property type="long" id="sequence" mode="w" >
0
</property>
<property select_variable="lineTypes" type="selection" id="lineType" mode="w" >
LINE
</property>
<property type="long" id="lineWidth" mode="w" >
1
</property>
<property type="boolean" id="stacked" mode="w" >
False
</property>
<property type="string" id="format" mode="w" >
%5.2lf%s
</property>
<property type="string" id="legend" mode="w" >
${graphPoint/id}
</property>
<property type="long" id="limit" mode="w" >
-1
</property>
<property type="string" id="dpName" mode="w" >
zenmodeler_modeledDevices
</property>
<property type="string" id="cFunc" mode="w" >
AVERAGE
</property>
<property type="boolean" id="skipCalc" mode="w" >
False
</property>
</object>
</tomanycont>
</object>
<object id='Queued Tasks' module='Products.ZenModel.GraphDefinition' class='GraphDefinition' move='False'>
<property type="int" id="height" mode="w" >
100
</property>
<property type="int" id="width" mode="w" >
500
</property>
<property type="boolean" id="log" mode="w" >
False
</property>
<property type="boolean" id="base" mode="w" >
False
</property>
<property type="boolean" id="autoscale" mode="w" >
None
</property>
<property type="int" id="miny" mode="w" >
0
</property>
<property type="int" id="ceiling" mode="w" >
None
</property>
<property type="int" id="maxy" mode="w" >
-1
</property>
<property type="boolean" id="hasSummary" mode="w" >
True
</property>
<property type="long" id="sequence" mode="w" >
7
</property>
<tomanycont id='graphPoints'>
<object id='zencommand' module='Products.ZenModel.DataPointGraphPoint' class='DataPointGraphPoint' move='False'>
<property type="long" id="sequence" mode="w" >
0
</property>
<property select_variable="lineTypes" type="selection" id="lineType" mode="w" >
LINE
</property>
<property type="long" id="lineWidth" mode="w" >
1
</property>
<property type="boolean" id="stacked" mode="w" >
False
</property>
<property type="string" id="format" mode="w" >
%5.2lf%s
</property>
<property type="string" id="legend" mode="w" >
${graphPoint/id}
</property>
<property type="long" id="limit" mode="w" >
-1
</property>
<property type="string" id="dpName" mode="w" >
zencommand_queuedTasks
</property>
<property type="string" id="cFunc" mode="w" >
AVERAGE
</property>
<property type="boolean" id="skipCalc" mode="w" >
False
</property>
</object>
<object id='zenperfsnmp' module='Products.ZenModel.DataPointGraphPoint' class='DataPointGraphPoint' move='False'>
<property type="long" id="sequence" mode="w" >
1
</property>
<property select_variable="lineTypes" type="selection" id="lineType" mode="w" >
LINE
</property>
<property type="long" id="lineWidth" mode="w" >
1
</property>
<property type="boolean" id="stacked" mode="w" >
False
</property>
<property type="string" id="format" mode="w" >
%5.2lf%s
</property>
<property type="string" id="legend" mode="w" >
${graphPoint/id}
</property>
<property type="long" id="limit" mode="w" >
-1
</property>
<property type="string" id="dpName" mode="w" >
zenperfsnmp_queuedTasks
</property>
<property type="string" id="cFunc" mode="w" >
AVERAGE
</property>
<property type="boolean" id="skipCalc" mode="w" >
False
</property>
</object>
<object id='zenping' module='Products.ZenModel.DataPointGraphPoint' class='DataPointGraphPoint' move='False'>
<property type="long" id="sequence" mode="w" >
2
</property>
<property select_variable="lineTypes" type="selection" id="lineType" mode="w" >
LINE
</property>
<property type="long" id="lineWidth" mode="w" >
1
</property>
<property type="boolean" id="stacked" mode="w" >
False
</property>
<property type="string" id="format" mode="w" >
%5.2lf%s
</property>
<property type="string" id="legend" mode="w" >
${graphPoint/id}
</property>
<property type="long" id="limit" mode="w" >
-1
</property>
<property type="string" id="dpName" mode="w" >
zenping_queuedTasks
</property>
<property type="string" id="cFunc" mode="w" >
AVERAGE
</property>
<property type="boolean" id="skipCalc" mode="w" >
False
</property>
</object>
<object id='zenprocess' module='Products.ZenModel.DataPointGraphPoint' class='DataPointGraphPoint' move='False'>
<property type="long" id="sequence" mode="w" >
3
</property>
<property select_variable="lineTypes" type="selection" id="lineType" mode="w" >
LINE
</property>
<property type="long" id="lineWidth" mode="w" >
1
</property>
<property type="boolean" id="stacked" mode="w" >
False
</property>
<property type="string" id="format" mode="w" >
%5.2lf%s
</property>
<property type="string" id="legend" mode="w" >
${graphPoint/id}
</property>
<property type="long" id="limit" mode="w" >
-1
</property>
<property type="string" id="dpName" mode="w" >
zenprocess_queuedTasks
</property>
<property type="string" id="cFunc" mode="w" >
AVERAGE
</property>
<property type="boolean" id="skipCalc" mode="w" >
False
</property>
</object>
<object id='zenstatus' module='Products.ZenModel.DataPointGraphPoint' class='DataPointGraphPoint' move='False'>
<property type="long" id="sequence" mode="w" >
4
</property>
<property select_variable="lineTypes" type="selection" id="lineType" mode="w" >
LINE
</property>
<property type="long" id="lineWidth" mode="w" >
1
</property>
<property type="boolean" id="stacked" mode="w" >
False
</property>
<property type="string" id="format" mode="w" >
%5.2lf%s
</property>
<property type="string" id="legend" mode="w" >
${graphPoint/id}
</property>
<property type="long" id="limit" mode="w" >
-1
</property>
<property type="string" id="dpName" mode="w" >
zenstatus_queuedTasks
</property>
<property type="string" id="cFunc" mode="w" >
AVERAGE
</property>
<property type="boolean" id="skipCalc" mode="w" >
False
</property>
</object>
</tomanycont>
</object>
<object id='Running Tasks' module='Products.ZenModel.GraphDefinition' class='GraphDefinition' move='False'>
<property type="int" id="height" mode="w" >
100
</property>
<property type="int" id="width" mode="w" >
500
</property>
<property type="boolean" id="log" mode="w" >
False
</property>
<property type="boolean" id="base" mode="w" >
False
</property>
<property type="boolean" id="autoscale" mode="w" >
None
</property>
<property type="int" id="miny" mode="w" >
0
</property>
<property type="int" id="ceiling" mode="w" >
None
</property>
<property type="int" id="maxy" mode="w" >
-1
</property>
<property type="boolean" id="hasSummary" mode="w" >
True
</property>
<property type="long" id="sequence" mode="w" >
6
</property>
<tomanycont id='graphPoints'>
<object id='zencommand' module='Products.ZenModel.DataPointGraphPoint' class='DataPointGraphPoint' move='False'>
<property type="long" id="sequence" mode="w" >
0
</property>
<property select_variable="lineTypes" type="selection" id="lineType" mode="w" >
LINE
</property>
<property type="long" id="lineWidth" mode="w" >
1
</property>
<property type="boolean" id="stacked" mode="w" >
False
</property>
<property type="string" id="format" mode="w" >
%5.2lf%s
</property>
<property type="string" id="legend" mode="w" >
${graphPoint/id}
</property>
<property type="long" id="limit" mode="w" >
-1
</property>
<property type="string" id="dpName" mode="w" >
zencommand_runningTasks
</property>
<property type="string" id="cFunc" mode="w" >
AVERAGE
</property>
<property type="boolean" id="skipCalc" mode="w" >
False
</property>
</object>
<object id='zenperfsnmp' module='Products.ZenModel.DataPointGraphPoint' class='DataPointGraphPoint' move='False'>
<property type="long" id="sequence" mode="w" >
1
</property>
<property select_variable="lineTypes" type="selection" id="lineType" mode="w" >
LINE
</property>
<property type="long" id="lineWidth" mode="w" >
1
</property>
<property type="boolean" id="stacked" mode="w" >
False
</property>
<property type="string" id="format" mode="w" >
%5.2lf%s
</property>
<property type="string" id="legend" mode="w" >
${graphPoint/id}
</property>
<property type="long" id="limit" mode="w" >
-1
</property>
<property type="string" id="dpName" mode="w" >
zenperfsnmp_runningTasks
</property>
<property type="string" id="cFunc" mode="w" >
AVERAGE
</property>
<property type="boolean" id="skipCalc" mode="w" >
False
</property>
</object>
<object id='zenping' module='Products.ZenModel.DataPointGraphPoint' class='DataPointGraphPoint' move='False'>
<property type="long" id="sequence" mode="w" >
2
</property>
<property select_variable="lineTypes" type="selection" id="lineType" mode="w" >
LINE
</property>
<property type="long" id="lineWidth" mode="w" >
1
</property>
<property type="boolean" id="stacked" mode="w" >
False
</property>
<property type="string" id="format" mode="w" >
%5.2lf%s
</property>
<property type="string" id="legend" mode="w" >
${graphPoint/id}
</property>
<property type="long" id="limit" mode="w" >
-1
</property>
<property type="string" id="dpName" mode="w" >
zenping_runningTasks
</property>
<property type="string" id="cFunc" mode="w" >
AVERAGE
</property>
<property type="boolean" id="skipCalc" mode="w" >
False
</property>
</object>
<object id='zenprocess' module='Products.ZenModel.DataPointGraphPoint' class='DataPointGraphPoint' move='False'>
<property type="long" id="sequence" mode="w" >
3
</property>
<property select_variable="lineTypes" type="selection" id="lineType" mode="w" >
LINE
</property>
<property type="long" id="lineWidth" mode="w" >
1
</property>
<property type="boolean" id="stacked" mode="w" >
False
</property>
<property type="string" id="format" mode="w" >
%5.2lf%s
</property>
<property type="string" id="legend" mode="w" >
${graphPoint/id}
</property>
<property type="long" id="limit" mode="w" >
-1
</property>
<property type="string" id="dpName" mode="w" >
zenprocess_runningTasks
</property>
<property type="string" id="cFunc" mode="w" >
AVERAGE
</property>
<property type="boolean" id="skipCalc" mode="w" >
False
</property>
</object>
<object id='zenstatus' module='Products.ZenModel.DataPointGraphPoint' class='DataPointGraphPoint' move='False'>
<property type="long" id="sequence" mode="w" >
4
</property>
<property select_variable="lineTypes" type="selection" id="lineType" mode="w" >
LINE
</property>
<property type="long" id="lineWidth" mode="w" >
1
</property>
<property type="boolean" id="stacked" mode="w" >
False
</property>
<property type="string" id="format" mode="w" >
%5.2lf%s
</property>
<property type="string" id="legend" mode="w" >
${graphPoint/id}
</property>
<property type="long" id="limit" mode="w" >
-1
</property>
<property type="string" id="dpName" mode="w" >
zenstatus_runningTasks
</property>
<property type="string" id="cFunc" mode="w" >
AVERAGE
</property>
<property type="boolean" id="skipCalc" mode="w" >
False
</property>
</object>
</tomanycont>
</object>
</tomanycont>
</object>
</tomanycont>
<tomanycont id='rrdTemplates'>
<object id='PerformanceConf' module='Products.ZenModel.RRDTemplate' class='RRDTemplate' move='False'>
<property id='zendoc' type='string'>
Graphs and Thresholds for Core Collectors
</property>
<property type="text" id="description" mode="w" >
Graphs and Thresholds for Core Collectors
</property>
<property type="string" id="targetPythonClass" mode="w" >
Products.ZenModel.PerformanceConf
</property>
<tomanycont id='datasources'>
<object id='zencommand' module='Products.ZenModel.BuiltInDS' class='BuiltInDS' move='False'>
<property select_variable="sourcetypes" type="selection" id="sourcetype" mode="w" >
Built-In
</property>
<property type="boolean" id="enabled" mode="w" >
True
</property>
<property type="int" id="severity" mode="w" >
3
</property>
<property type="string" id="cycletime" mode="w" >
300
</property>
<tomanycont id='datapoints'>
<object id='commands' module='Products.ZenModel.RRDDataPoint' class='RRDDataPoint' move='False'>
<property select_variable="rrdtypes" type="selection" id="rrdtype" mode="w" >
DERIVE
</property>
<property type="boolean" id="isrow" mode="w" >
True
</property>
<property type="boolean" id="store" mode="w" >
True
</property>
<property type="boolean" id="forward" mode="w" >
True
</property>
</object>
<object id='cyclePoints' module='Products.ZenModel.RRDDataPoint' class='RRDDataPoint' move='False'>
<property select_variable="rrdtypes" type="selection" id="rrdtype" mode="w" >
GAUGE
</property>
<property type="boolean" id="isrow" mode="w" >
True
</property>
<property type="boolean" id="store" mode="w" >
True
</property>
<property type="boolean" id="forward" mode="w" >
True
</property>
</object>
<object id='dataPoints' module='Products.ZenModel.RRDDataPoint' class='RRDDataPoint' move='False'>
<property select_variable="rrdtypes" type="selection" id="rrdtype" mode="w" >
DERIVE
</property>
<property type="boolean" id="isrow" mode="w" >
True
</property>
<property type="boolean" id="store" mode="w" >
True
</property>
<property type="boolean" id="forward" mode="w" >
True
</property>
</object>
<object id='eventQueueLength' module='Products.ZenModel.RRDDataPoint' class='RRDDataPoint' move='False'>
<property select_variable="rrdtypes" type="selection" id="rrdtype" mode="w" >
GAUGE
</property>
<property type="boolean" id="isrow" mode="w" >
True
</property>
<property type="boolean" id="store" mode="w" >
True
</property>
<property type="boolean" id="forward" mode="w" >
True
</property>
</object>
<object id='missedRuns' module='Products.ZenModel.RRDDataPoint' class='RRDDataPoint' move='False'>
<property select_variable="rrdtypes" type="selection" id="rrdtype" mode="w" >
GAUGE
</property>
<property type="boolean" id="isrow" mode="w" >
True
</property>
<property type="boolean" id="store" mode="w" >
True
</property>
<property type="boolean" id="forward" mode="w" >
True
</property>
</object>
<object id='queuedTasks' module='Products.ZenModel.RRDDataPoint' class='RRDDataPoint' move='False'>
<property select_variable="rrdtypes" type="selection" id="rrdtype" mode="w" >
GAUGE
</property>
<property type="boolean" id="isrow" mode="w" >
True
</property>
<property type="boolean" id="store" mode="w" >
True
</property>
<property type="boolean" id="forward" mode="w" >
True
</property>
</object>
<object id='runningTasks' module='Products.ZenModel.RRDDataPoint' class='RRDDataPoint' move='False'>
<property select_variable="rrdtypes" type="selection" id="rrdtype" mode="w" >
GAUGE
</property>
<property type="boolean" id="isrow" mode="w" >
True
</property>
<property type="boolean" id="store" mode="w" >
True
</property>
<property type="boolean" id="forward" mode="w" >
True
</property>
</object>
<object id='schedule' module='Products.ZenModel.RRDDataPoint' class='RRDDataPoint' move='False'>
<property select_variable="rrdtypes" type="selection" id="rrdtype" mode="w" >
GAUGE
</property>
<property type="boolean" id="isrow" mode="w" >
True
</property>
<property type="boolean" id="store" mode="w" >
True
</property>
<property type="boolean" id="forward" mode="w" >
True
</property>
</object>
</tomanycont>
</object>
<object id='zenmodeler' module='Products.ZenModel.BuiltInDS' class='BuiltInDS' move='False'>
<property select_variable="sourcetypes" type="selection" id="sourcetype" mode="w" >
Built-In
</property>
<property type="boolean" id="enabled" mode="w" >
True
</property>
<property type="int" id="severity" mode="w" >
3
</property>
<property type="string" id="cycletime" mode="w" >
300
</property>
<tomanycont id='datapoints'>
<object id='cycleTime' module='Products.ZenModel.RRDDataPoint' class='RRDDataPoint' move='False'>
<property select_variable="rrdtypes" type="selection" id="rrdtype" mode="w" >
GAUGE
</property>
<property type="boolean" id="isrow" mode="w" >
True
</property>
<property type="boolean" id="store" mode="w" >
True
</property>
<property type="boolean" id="forward" mode="w" >
True
</property>
</object>
<object id='devices' module='Products.ZenModel.RRDDataPoint' class='RRDDataPoint' move='False'>
<property select_variable="rrdtypes" type="selection" id="rrdtype" mode="w" >
GAUGE
</property>
<property type="boolean" id="isrow" mode="w" >
True
</property>
<property type="boolean" id="store" mode="w" >
True
</property>
<property type="boolean" id="forward" mode="w" >
True
</property>
</object>
<object id='eventQueueLength' module='Products.ZenModel.RRDDataPoint' class='RRDDataPoint' move='False'>
<property select_variable="rrdtypes" type="selection" id="rrdtype" mode="w" >
GAUGE
</property>
<property type="boolean" id="isrow" mode="w" >
True
</property>
<property type="boolean" id="store" mode="w" >
True
</property>
<property type="boolean" id="forward" mode="w" >
True
</property>
</object>
<object id='missedRuns' module='Products.ZenModel.RRDDataPoint' class='RRDDataPoint' move='False'>
<property select_variable="rrdtypes" type="selection" id="rrdtype" mode="w" >
GAUGE
</property>
<property type="boolean" id="isrow" mode="w" >
True
</property>
<property type="boolean" id="store" mode="w" >
True
</property>
<property type="boolean" id="forward" mode="w" >
True
</property>
</object>
<object id='modeledDevices' module='Products.ZenModel.RRDDataPoint' class='RRDDataPoint' move='False'>
<property select_variable="rrdtypes" type="selection" id="rrdtype" mode="w" >
COUNTER
</property>
<property type="boolean" id="isrow" mode="w" >
True
</property>
<property type="boolean" id="store" mode="w" >
True
</property>
<property type="boolean" id="forward" mode="w" >
True
</property>
</object>
<object id='timedOut' module='Products.ZenModel.RRDDataPoint' class='RRDDataPoint' move='False'>
<property select_variable="rrdtypes" type="selection" id="rrdtype" mode="w" >
GAUGE
</property>
<property type="boolean" id="isrow" mode="w" >
True
</property>
<property type="boolean" id="store" mode="w" >
True
</property>
<property type="boolean" id="forward" mode="w" >
True
</property>
</object>
</tomanycont>
</object>
<object id='zenperfsnmp' module='Products.ZenModel.BuiltInDS' class='BuiltInDS' move='False'>
<property select_variable="sourcetypes" type="selection" id="sourcetype" mode="w" >
Built-In
</property>
<property type="boolean" id="enabled" mode="w" >
True
</property>
<property type="int" id="severity" mode="w" >
3
</property>
<property type="string" id="cycletime" mode="w" >
300
</property>
<tomanycont id='datapoints'>
<object id='cyclePoints' module='Products.ZenModel.RRDDataPoint' class='RRDDataPoint' move='False'>
<property select_variable="rrdtypes" type="selection" id="rrdtype" mode="w" >
GAUGE
</property>
<property type="boolean" id="isrow" mode="w" >
True
</property>
<property type="boolean" id="store" mode="w" >
True
</property>
<property type="boolean" id="forward" mode="w" >
True
</property>
</object>
<object id='dataPoints' module='Products.ZenModel.RRDDataPoint' class='RRDDataPoint' move='False'>
<property select_variable="rrdtypes" type="selection" id="rrdtype" mode="w" >
DERIVE
</property>
<property type="boolean" id="isrow" mode="w" >
True
</property>
<property type="boolean" id="store" mode="w" >
True
</property>
<property type="boolean" id="forward" mode="w" >
True
</property>
</object>
<object id='eventQueueLength' module='Products.ZenModel.RRDDataPoint' class='RRDDataPoint' move='False'>
<property select_variable="rrdtypes" type="selection" id="rrdtype" mode="w" >
GAUGE
</property>
<property type="boolean" id="isrow" mode="w" >
True
</property>
<property type="boolean" id="store" mode="w" >
True
</property>
<property type="boolean" id="forward" mode="w" >
True
</property>
</object>
<object id='failed' module='Products.ZenModel.RRDDataPoint' class='RRDDataPoint' move='False'>
<property select_variable="rrdtypes" type="selection" id="rrdtype" mode="w" >
GAUGE
</property>
<property type="boolean" id="isrow" mode="w" >
True
</property>
<property type="boolean" id="store" mode="w" >
True
</property>
<property type="boolean" id="forward" mode="w" >
True
</property>
</object>
<object id='missedRuns' module='Products.ZenModel.RRDDataPoint' class='RRDDataPoint' move='False'>
<property select_variable="rrdtypes" type="selection" id="rrdtype" mode="w" >
GAUGE
</property>
<property type="boolean" id="isrow" mode="w" >
True
</property>
<property type="boolean" id="store" mode="w" >
True
</property>
<property type="boolean" id="forward" mode="w" >
True
</property>
</object>
<object id='queuedTasks' module='Products.ZenModel.RRDDataPoint' class='RRDDataPoint' move='False'>
<property select_variable="rrdtypes" type="selection" id="rrdtype" mode="w" >
GAUGE
</property>
<property type="boolean" id="isrow" mode="w" >
True
</property>
<property type="boolean" id="store" mode="w" >
True
</property>
<property type="boolean" id="forward" mode="w" >
True
</property>
</object>
<object id='runningTasks' module='Products.ZenModel.RRDDataPoint' class='RRDDataPoint' move='False'>
<property select_variable="rrdtypes" type="selection" id="rrdtype" mode="w" >
GAUGE
</property>
<property type="boolean" id="isrow" mode="w" >
True
</property>
<property type="boolean" id="store" mode="w" >
True
</property>
<property type="boolean" id="forward" mode="w" >
True
</property>
</object>
<object id='success' module='Products.ZenModel.RRDDataPoint' class='RRDDataPoint' move='False'>
<property select_variable="rrdtypes" type="selection" id="rrdtype" mode="w" >
GAUGE
</property>
<property type="boolean" id="isrow" mode="w" >
True
</property>
<property type="boolean" id="store" mode="w" >
True
</property>
<property type="boolean" id="forward" mode="w" >
True
</property>
</object>
</tomanycont>
</object>
<object id='zenping' module='Products.ZenModel.BuiltInDS' class='BuiltInDS' move='False'>
<property select_variable="sourcetypes" type="selection" id="sourcetype" mode="w" >
Built-In
</property>
<property type="boolean" id="enabled" mode="w" >
True
</property>
<property type="int" id="severity" mode="w" >
3
</property>
<property type="string" id="cycletime" mode="w" >
300
</property>
<tomanycont id='datapoints'>
<object id='devices' module='Products.ZenModel.RRDDataPoint' class='RRDDataPoint' move='False'>
<property select_variable="rrdtypes" type="selection" id="rrdtype" mode="w" >
GAUGE
</property>
<property type="boolean" id="isrow" mode="w" >
True
</property>
<property type="boolean" id="store" mode="w" >
True
</property>
<property type="boolean" id="forward" mode="w" >
True
</property>
</object>
<object id='eventQueueLength' module='Products.ZenModel.RRDDataPoint' class='RRDDataPoint' move='False'>
<property select_variable="rrdtypes" type="selection" id="rrdtype" mode="w" >
GAUGE
</property>
<property type="boolean" id="isrow" mode="w" >
True
</property>
<property type="boolean" id="store" mode="w" >
True
</property>
<property type="boolean" id="forward" mode="w" >
True
</property>
</object>
<object id='missedRuns' module='Products.ZenModel.RRDDataPoint' class='RRDDataPoint' move='False'>
<property select_variable="rrdtypes" type="selection" id="rrdtype" mode="w" >
GAUGE
</property>
<property type="boolean" id="isrow" mode="w" >
True
</property>
<property type="boolean" id="store" mode="w" >
True
</property>
<property type="boolean" id="forward" mode="w" >
True
</property>
</object>
<object id='queuedTasks' module='Products.ZenModel.RRDDataPoint' class='RRDDataPoint' move='False'>
<property select_variable="rrdtypes" type="selection" id="rrdtype" mode="w" >
GAUGE
</property>
<property type="boolean" id="isrow" mode="w" >
True
</property>
<property type="boolean" id="store" mode="w" >
True
</property>
<property type="boolean" id="forward" mode="w" >
True
</property>
</object>
<object id='runningTasks' module='Products.ZenModel.RRDDataPoint' class='RRDDataPoint' move='False'>
<property select_variable="rrdtypes" type="selection" id="rrdtype" mode="w" >
GAUGE
</property>
<property type="boolean" id="isrow" mode="w" >
True
</property>
<property type="boolean" id="store" mode="w" >
True
</property>
<property type="boolean" id="forward" mode="w" >
True
</property>
</object>
</tomanycont>
</object>
<object id='zenprocess' module='Products.ZenModel.BuiltInDS' class='BuiltInDS' move='False'>
<property select_variable="sourcetypes" type="selection" id="sourcetype" mode="w" >
Built-In
</property>
<property type="boolean" id="enabled" mode="w" >
True
</property>
<property type="int" id="severity" mode="w" >
3
</property>
<property type="string" id="cycletime" mode="w" >
300
</property>
<tomanycont id='datapoints'>
<object id='cyclePoints' module='Products.ZenModel.RRDDataPoint' class='RRDDataPoint' move='False'>
<property select_variable="rrdtypes" type="selection" id="rrdtype" mode="w" >
GAUGE
</property>
<property type="boolean" id="isrow" mode="w" >
True
</property>
<property type="boolean" id="store" mode="w" >
True
</property>
<property type="boolean" id="forward" mode="w" >
True
</property>
</object>
<object id='dataPoints' module='Products.ZenModel.RRDDataPoint' class='RRDDataPoint' move='False'>
<property select_variable="rrdtypes" type="selection" id="rrdtype" mode="w" >
DERIVE
</property>
<property type="boolean" id="isrow" mode="w" >
True
</property>
<property type="boolean" id="store" mode="w" >
True
</property>
<property type="boolean" id="forward" mode="w" >
True
</property>
</object>
<object id='devices' module='Products.ZenModel.RRDDataPoint' class='RRDDataPoint' move='False'>
<property select_variable="rrdtypes" type="selection" id="rrdtype" mode="w" >
GAUGE
</property>
<property type="boolean" id="isrow" mode="w" >
True
</property>
<property type="boolean" id="store" mode="w" >
True
</property>
<property type="boolean" id="forward" mode="w" >
True
</property>
</object>
<object id='eventQueueLength' module='Products.ZenModel.RRDDataPoint' class='RRDDataPoint' move='False'>
<property select_variable="rrdtypes" type="selection" id="rrdtype" mode="w" >
GAUGE
</property>
<property type="boolean" id="isrow" mode="w" >
True
</property>
<property type="boolean" id="store" mode="w" >
True
</property>
<property type="boolean" id="forward" mode="w" >
True
</property>
</object>
<object id='missedRuns' module='Products.ZenModel.RRDDataPoint' class='RRDDataPoint' move='False'>
<property select_variable="rrdtypes" type="selection" id="rrdtype" mode="w" >
GAUGE
</property>
<property type="boolean" id="isrow" mode="w" >
True
</property>
<property type="boolean" id="store" mode="w" >
True
</property>
<property type="boolean" id="forward" mode="w" >
True
</property>
</object>
<object id='missing' module='Products.ZenModel.RRDDataPoint' class='RRDDataPoint' move='False'>
<property select_variable="rrdtypes" type="selection" id="rrdtype" mode="w" >
GAUGE
</property>
<property type="boolean" id="isrow" mode="w" >
True
</property>
<property type="boolean" id="store" mode="w" >
True
</property>
<property type="boolean" id="forward" mode="w" >
True
</property>
</object>
<object id='pids' module='Products.ZenModel.RRDDataPoint' class='RRDDataPoint' move='False'>
<property select_variable="rrdtypes" type="selection" id="rrdtype" mode="w" >
GAUGE
</property>
<property type="boolean" id="isrow" mode="w" >
True
</property>
<property type="boolean" id="store" mode="w" >
True
</property>
<property type="boolean" id="forward" mode="w" >
True
</property>
</object>
<object id='queuedTasks' module='Products.ZenModel.RRDDataPoint' class='RRDDataPoint' move='False'>
<property select_variable="rrdtypes" type="selection" id="rrdtype" mode="w" >
GAUGE
</property>
<property type="boolean" id="isrow" mode="w" >
True
</property>
<property type="boolean" id="store" mode="w" >
True
</property>
<property type="boolean" id="forward" mode="w" >
True
</property>
</object>
<object id='restarted' module='Products.ZenModel.RRDDataPoint' class='RRDDataPoint' move='False'>
<property select_variable="rrdtypes" type="selection" id="rrdtype" mode="w" >
GAUGE
</property>
<property type="boolean" id="isrow" mode="w" >
True
</property>
<property type="boolean" id="store" mode="w" >
True
</property>
<property type="boolean" id="forward" mode="w" >
True
</property>
</object>
<object id='runningTasks' module='Products.ZenModel.RRDDataPoint' class='RRDDataPoint' move='False'>
<property select_variable="rrdtypes" type="selection" id="rrdtype" mode="w" >
GAUGE
</property>
<property type="boolean" id="isrow" mode="w" >
True
</property>
<property type="boolean" id="store" mode="w" >
True
</property>
<property type="boolean" id="forward" mode="w" >
True
</property>
</object>
</tomanycont>
</object>
<object id='zenstatus' module='Products.ZenModel.BuiltInDS' class='BuiltInDS' move='False'>
<property select_variable="sourcetypes" type="selection" id="sourcetype" mode="w" >
Built-In
</property>
<property type="boolean" id="enabled" mode="w" >
True
</property>
<property type="int" id="severity" mode="w" >
3
</property>
<property type="string" id="cycletime" mode="w" >
300
</property>
<tomanycont id='datapoints'>
<object id='eventQueueLength' module='Products.ZenModel.RRDDataPoint' class='RRDDataPoint' move='False'>
<property select_variable="rrdtypes" type="selection" id="rrdtype" mode="w" >
GAUGE
</property>
<property type="boolean" id="isrow" mode="w" >
True
</property>
<property type="boolean" id="store" mode="w" >
True
</property>
<property type="boolean" id="forward" mode="w" >
True
</property>
</object>
<object id='failed' module='Products.ZenModel.RRDDataPoint' class='RRDDataPoint' move='False'>
<property select_variable="rrdtypes" type="selection" id="rrdtype" mode="w" >
GAUGE
</property>
<property type="boolean" id="isrow" mode="w" >
True
</property>
<property type="boolean" id="store" mode="w" >
True
</property>
<property type="boolean" id="forward" mode="w" >
True
</property>
</object>
<object id='missedRuns' module='Products.ZenModel.RRDDataPoint' class='RRDDataPoint' move='False'>
<property select_variable="rrdtypes" type="selection" id="rrdtype" mode="w" >
GAUGE
</property>
<property type="boolean" id="isrow" mode="w" >
True
</property>
<property type="boolean" id="store" mode="w" >
True
</property>
<property type="boolean" id="forward" mode="w" >
True
</property>
</object>
<object id='queuedTasks' module='Products.ZenModel.RRDDataPoint' class='RRDDataPoint' move='False'>
<property select_variable="rrdtypes" type="selection" id="rrdtype" mode="w" >
GAUGE
</property>
<property type="boolean" id="isrow" mode="w" >
True
</property>
<property type="boolean" id="store" mode="w" >
True
</property>
<property type="boolean" id="forward" mode="w" >
True
</property>
</object>
<object id='runningTasks' module='Products.ZenModel.RRDDataPoint' class='RRDDataPoint' move='False'>
<property select_variable="rrdtypes" type="selection" id="rrdtype" mode="w" >
GAUGE
</property>
<property type="boolean" id="isrow" mode="w" >
True
</property>
<property type="boolean" id="store" mode="w" >
True
</property>
<property type="boolean" id="forward" mode="w" >
True
</property>
</object>
<object id='success' module='Products.ZenModel.RRDDataPoint' class='RRDDataPoint' move='False'>
<property select_variable="rrdtypes" type="selection" id="rrdtype" mode="w" >
GAUGE
</property>
<property type="boolean" id="isrow" mode="w" >
True
</property>
<property type="boolean" id="store" mode="w" >
True
</property>
<property type="boolean" id="forward" mode="w" >
True
</property>
</object>
</tomanycont>
</object>
<object id='zensyslog' module='Products.ZenModel.BuiltInDS' class='BuiltInDS' move='False'>
<property select_variable="sourcetypes" type="selection" id="sourcetype" mode="w" >
Built-In
</property>
<property type="boolean" id="enabled" mode="w" >
True
</property>
<property type="int" id="severity" mode="w" >
3
</property>
<property type="string" id="cycletime" mode="w" >
300
</property>
<tomanycont id='datapoints'>
<object id='eventQueueLength' module='Products.ZenModel.RRDDataPoint' class='RRDDataPoint' move='False'>
<property select_variable="rrdtypes" type="selection" id="rrdtype" mode="w" >
GAUGE
</property>
<property type="boolean" id="isrow" mode="w" >
True
</property>
<property type="boolean" id="store" mode="w" >
True
</property>
<property type="boolean" id="forward" mode="w" >
True
</property>
</object>
<object id='events' module='Products.ZenModel.RRDDataPoint' class='RRDDataPoint' move='False'>
<property select_variable="rrdtypes" type="selection" id="rrdtype" mode="w" >
DERIVE
</property>
<property type="boolean" id="isrow" mode="w" >
True
</property>
<property type="boolean" id="store" mode="w" >
True
</property>
<property type="boolean" id="forward" mode="w" >
True
</property>
</object>
<object id='missedRuns' module='Products.ZenModel.RRDDataPoint' class='RRDDataPoint' move='False'>
<property select_variable="rrdtypes" type="selection" id="rrdtype" mode="w" >
GAUGE
</property>
<property type="boolean" id="isrow" mode="w" >
True
</property>
<property type="boolean" id="store" mode="w" >
True
</property>
<property type="boolean" id="forward" mode="w" >
True
</property>
</object>
<object id='qsize' module='Products.ZenModel.RRDDataPoint' class='RRDDataPoint' move='False'>
<property select_variable="rrdtypes" type="selection" id="rrdtype" mode="w" >
GAUGE
</property>
<property type="boolean" id="isrow" mode="w" >
True
</property>
<property type="boolean" id="store" mode="w" >
True
</property>
<property type="boolean" id="forward" mode="w" >
True
</property>
</object>
<object id='totalTime' module='Products.ZenModel.RRDDataPoint' class='RRDDataPoint' move='False'>
<property select_variable="rrdtypes" type="selection" id="rrdtype" mode="w" >
DERIVE
</property>
<property type="boolean" id="isrow" mode="w" >
True
</property>
<property type="boolean" id="store" mode="w" >
True
</property>
<property type="boolean" id="forward" mode="w" >
True
</property>
</object>
</tomanycont>
</object>
<object id='zentrap' module='Products.ZenModel.BuiltInDS' class='BuiltInDS' move='False'>
<property select_variable="sourcetypes" type="selection" id="sourcetype" mode="w" >
Built-In
</property>
<property type="boolean" id="enabled" mode="w" >
True
</property>
<property type="int" id="severity" mode="w" >
3
</property>
<property type="string" id="cycletime" mode="w" >
300
</property>
<tomanycont id='datapoints'>
<object id='eventQueueLength' module='Products.ZenModel.RRDDataPoint' class='RRDDataPoint' move='False'>
<property select_variable="rrdtypes" type="selection" id="rrdtype" mode="w" >
GAUGE
</property>
<property type="boolean" id="isrow" mode="w" >
True
</property>
<property type="boolean" id="store" mode="w" >
True
</property>
<property type="boolean" id="forward" mode="w" >
True
</property>
</object>
<object id='events' module='Products.ZenModel.RRDDataPoint' class='RRDDataPoint' move='False'>
<property select_variable="rrdtypes" type="selection" id="rrdtype" mode="w" >
DERIVE
</property>
<property type="boolean" id="isrow" mode="w" >
True
</property>
<property type="boolean" id="store" mode="w" >
True
</property>
<property type="boolean" id="forward" mode="w" >
True
</property>
</object>
<object id='missedRuns' module='Products.ZenModel.RRDDataPoint' class='RRDDataPoint' move='False'>
<property select_variable="rrdtypes" type="selection" id="rrdtype" mode="w" >
GAUGE
</property>
<property type="boolean" id="isrow" mode="w" >
True
</property>
<property type="boolean" id="store" mode="w" >
True
</property>
<property type="boolean" id="forward" mode="w" >
True
</property>
</object>
<object id='qsize' module='Products.ZenModel.RRDDataPoint' class='RRDDataPoint' move='False'>
<property select_variable="rrdtypes" type="selection" id="rrdtype" mode="w" >
GAUGE
</property>
<property type="boolean" id="isrow" mode="w" >
True
</property>
<property type="boolean" id="store" mode="w" >
True
</property>
<property type="boolean" id="forward" mode="w" >
True
</property>
</object>
<object id='totalTime' module='Products.ZenModel.RRDDataPoint' class='RRDDataPoint' move='False'>
<property select_variable="rrdtypes" type="selection" id="rrdtype" mode="w" >
DERIVE
</property>
<property type="boolean" id="isrow" mode="w" >
True
</property>
<property type="boolean" id="store" mode="w" >
True
</property>
<property type="boolean" id="forward" mode="w" >
True
</property>
</object>
</tomanycont>
</object>
</tomanycont>
<tomanycont id='thresholds'>
<object id='high event queue' module='Products.ZenModel.MinMaxThreshold' class='MinMaxThreshold' move='False'>
<property type="string" id="eventClass" mode="w" >
/Perf
</property>
<property type="int" id="severity" mode="w" >
4
</property>
<property label="DataPoints" type="lines" id="dsnames" mode="w" >
['zencommand_eventQueueLength', 'zeneventlog_eventQueueLength', 'zenmodeler_eventQueueLength', 'zenperfsnmp_eventQueueLength', 'zenping_eventQueueLength', 'zenprocess_eventQueueLength', 'zenstatus_eventQueueLength', 'zensyslog_eventQueueLength', 'zentrap_eventQueueLength', 'zenwin_eventQueueLength']
</property>
<property label="Enabled" type="boolean" id="enabled" mode="w" >
True
</property>
<property label="Is Projection" type="boolean" id="isProjection" mode="w" >
False
</property>
<property type="string" id="maxval" mode="w" >
1000
</property>
<property type="int" id="escalateCount" mode="w" >
0
</property>
</object>
<object id='zenmodeler cycle time' module='Products.ZenModel.MinMaxThreshold' class='MinMaxThreshold' move='False'>
<property type="string" id="eventClass" mode="w" >
/Perf
</property>
<property type="int" id="severity" mode="w" >
4
</property>
<property label="DataPoints" type="lines" id="dsnames" mode="w" >
['zenmodeler_cycleTime']
</property>
<property label="Enabled" type="boolean" id="enabled" mode="w" >
True
</property>
<property label="Is Projection" type="boolean" id="isProjection" mode="w" >
False
</property>
<property type="string" id="maxval" mode="w" >
720*60*0.8
</property>
<property type="int" id="escalateCount" mode="w" >
5
</property>
</object>
</tomanycont>
<tomanycont id='graphDefs'>
<object id='Collected Events' module='Products.ZenModel.GraphDefinition' class='GraphDefinition' move='False'>
<property type="int" id="height" mode="w" >
100
</property>
<property type="int" id="width" mode="w" >
500
</property>
<property type="boolean" id="log" mode="w" >
False
</property>
<property type="boolean" id="base" mode="w" >
False
</property>
<property type="boolean" id="autoscale" mode="w" >
None
</property>
<property type="int" id="miny" mode="w" >
-1
</property>
<property type="int" id="ceiling" mode="w" >
None
</property>
<property type="int" id="maxy" mode="w" >
-1
</property>
<property type="boolean" id="hasSummary" mode="w" >
True
</property>
<property type="long" id="sequence" mode="w" >
2
</property>
<tomanycont id='graphPoints'>
<object id='zensyslog' module='Products.ZenModel.DataPointGraphPoint' class='DataPointGraphPoint' move='False'>
<property type="long" id="sequence" mode="w" >
1
</property>
<property select_variable="lineTypes" type="selection" id="lineType" mode="w" >
AREA
</property>
<property type="long" id="lineWidth" mode="w" >
1
</property>
<property type="boolean" id="stacked" mode="w" >
True
</property>
<property type="string" id="format" mode="w" >
%5.2lf%s
</property>
<property type="string" id="legend" mode="w" >
${graphPoint/id}
</property>
<property type="long" id="limit" mode="w" >
-1
</property>
<property type="string" id="dpName" mode="w" >
zensyslog_events
</property>
<property type="string" id="cFunc" mode="w" >
AVERAGE
</property>
<property type="boolean" id="skipCalc" mode="w" >
False
</property>
</object>
<object id='zentrap' module='Products.ZenModel.DataPointGraphPoint' class='DataPointGraphPoint' move='False'>
<property type="long" id="sequence" mode="w" >
2
</property>
<property select_variable="lineTypes" type="selection" id="lineType" mode="w" >
AREA
</property>
<property type="long" id="lineWidth" mode="w" >
1
</property>
<property type="boolean" id="stacked" mode="w" >
True
</property>
<property type="string" id="format" mode="w" >
%5.2lf%s
</property>
<property type="string" id="legend" mode="w" >
${graphPoint/id}
</property>
<property type="long" id="limit" mode="w" >
-1
</property>
<property type="string" id="dpName" mode="w" >
zentrap_events
</property>
<property type="string" id="cFunc" mode="w" >
AVERAGE
</property>
<property type="boolean" id="skipCalc" mode="w" >
False
</property>
</object>
</tomanycont>
</object>
<object id='Cycle Times' module='Products.ZenModel.GraphDefinition' class='GraphDefinition' move='False'>
<property type="int" id="height" mode="w" >
100
</property>
<property type="int" id="width" mode="w" >
500
</property>
<property type="boolean" id="log" mode="w" >
False
</property>
<property type="boolean" id="base" mode="w" >
False
</property>
<property type="boolean" id="autoscale" mode="w" >
None
</property>
<property type="int" id="miny" mode="w" >
-1
</property>
<property type="int" id="ceiling" mode="w" >
None
</property>
<property type="int" id="maxy" mode="w" >
-1
</property>
<property type="boolean" id="hasSummary" mode="w" >
True
</property>
<property type="long" id="sequence" mode="w" >
0
</property>
<tomanycont id='graphPoints'>
<object id='zenmodeler' module='Products.ZenModel.DataPointGraphPoint' class='DataPointGraphPoint' move='False'>
<property type="long" id="sequence" mode="w" >
0
</property>
<property select_variable="lineTypes" type="selection" id="lineType" mode="w" >
LINE
</property>
<property type="long" id="lineWidth" mode="w" >
1
</property>
<property type="boolean" id="stacked" mode="w" >
False
</property>
<property type="string" id="format" mode="w" >
%5.2lf%s
</property>
<property type="string" id="legend" mode="w" >
${graphPoint/id}
</property>
<property type="long" id="limit" mode="w" >
-1
</property>
<property type="string" id="rpn" mode="w" >
100,*,${here/modelerCycleInterval},/
</property>
<property type="string" id="dpName" mode="w" >
zenmodeler_cycleTime
</property>
<property type="string" id="cFunc" mode="w" >
AVERAGE
</property>
<property type="boolean" id="skipCalc" mode="w" >
False
</property>
</object>
</tomanycont>
</object>
<object id='Data Point Rate' module='Products.ZenModel.GraphDefinition' class='GraphDefinition' move='False'>
<property type="int" id="height" mode="w" >
100
</property>
<property type="int" id="width" mode="w" >
500
</property>
<property type="boolean" id="log" mode="w" >
False
</property>
<property type="boolean" id="base" mode="w" >
False
</property>
<property type="boolean" id="autoscale" mode="w" >
None
</property>
<property type="int" id="miny" mode="w" >
-1
</property>
<property type="int" id="ceiling" mode="w" >
None
</property>
<property type="int" id="maxy" mode="w" >
-1
</property>
<property type="boolean" id="hasSummary" mode="w" >
True
</property>
<property type="long" id="sequence" mode="w" >
3
</property>
<tomanycont id='graphPoints'>
<object id='zencommand' module='Products.ZenModel.DataPointGraphPoint' class='DataPointGraphPoint' move='False'>
<property type="long" id="sequence" mode="w" >
0
</property>
<property select_variable="lineTypes" type="selection" id="lineType" mode="w" >
AREA
</property>
<property type="long" id="lineWidth" mode="w" >
1
</property>
<property type="boolean" id="stacked" mode="w" >
True
</property>
<property type="string" id="format" mode="w" >
%5.2lf%s
</property>
<property type="string" id="legend" mode="w" >
${graphPoint/id}
</property>
<property type="long" id="limit" mode="w" >
-1
</property>
<property type="string" id="dpName" mode="w" >
zencommand_dataPoints
</property>
<property type="string" id="cFunc" mode="w" >
AVERAGE
</property>
<property type="boolean" id="skipCalc" mode="w" >
False
</property>
</object>
<object id='zenperfsnmp' module='Products.ZenModel.DataPointGraphPoint' class='DataPointGraphPoint' move='False'>
<property type="long" id="sequence" mode="w" >
1
</property>
<property select_variable="lineTypes" type="selection" id="lineType" mode="w" >
AREA
</property>
<property type="long" id="lineWidth" mode="w" >
1
</property>
<property type="boolean" id="stacked" mode="w" >
True
</property>
<property type="string" id="format" mode="w" >
%5.2lf%s
</property>
<property type="string" id="legend" mode="w" >
${graphPoint/id}
</property>
<property type="long" id="limit" mode="w" >
-1
</property>
<property type="string" id="dpName" mode="w" >
zenperfsnmp_dataPoints
</property>
<property type="string" id="cFunc" mode="w" >
AVERAGE
</property>
<property type="boolean" id="skipCalc" mode="w" >
False
</property>
</object>
<object id='zenprocess' module='Products.ZenModel.DataPointGraphPoint' class='DataPointGraphPoint' move='False'>
<property type="long" id="sequence" mode="w" >
2
</property>
<property select_variable="lineTypes" type="selection" id="lineType" mode="w" >
AREA
</property>
<property type="long" id="lineWidth" mode="w" >
1
</property>
<property type="boolean" id="stacked" mode="w" >
True
</property>
<property type="string" id="format" mode="w" >
%5.2lf%s
</property>
<property type="string" id="legend" mode="w" >
${graphPoint/id}
</property>
<property type="long" id="limit" mode="w" >
-1
</property>
<property type="string" id="dpName" mode="w" >
zenprocess_dataPoints
</property>
<property type="string" id="cFunc" mode="w" >
AVERAGE
</property>
<property type="boolean" id="skipCalc" mode="w" >
False
</property>
</object>
</tomanycont>
</object>
<object id='Event Queue' module='Products.ZenModel.GraphDefinition' class='GraphDefinition' move='False'>
<property type="int" id="height" mode="w" >
100
</property>
<property type="int" id="width" mode="w" >
500
</property>
<property type="string" id="units" mode="w" >
events
</property>
<property type="boolean" id="log" mode="w" >
False
</property>
<property type="boolean" id="base" mode="w" >
False
</property>
<property type="boolean" id="autoscale" mode="w" >
None
</property>
<property type="int" id="miny" mode="w" >
0
</property>
<property type="int" id="ceiling" mode="w" >
None
</property>
<property type="int" id="maxy" mode="w" >
-1
</property>
<property type="boolean" id="hasSummary" mode="w" >
True
</property>
<property type="long" id="sequence" mode="w" >
1
</property>
<tomanycont id='graphPoints'>
<object id='eventQueueLength' module='Products.ZenModel.DataPointGraphPoint' class='DataPointGraphPoint' move='False'>
<property type="long" id="sequence" mode="w" >
1
</property>
<property select_variable="lineTypes" type="selection" id="lineType" mode="w" >
AREA
</property>
<property type="long" id="lineWidth" mode="w" >
1
</property>
<property type="boolean" id="stacked" mode="w" >
True
</property>
<property type="string" id="format" mode="w" >
%6.0lf
</property>
<property type="string" id="legend" mode="w" >
zencommand
</property>
<property type="long" id="limit" mode="w" >
-1
</property>
<property type="string" id="dpName" mode="w" >
zencommand_eventQueueLength
</property>
<property type="string" id="cFunc" mode="w" >
AVERAGE
</property>
<property type="boolean" id="skipCalc" mode="w" >
False
</property>
</object>
<object id='eventQueueLength3' module='Products.ZenModel.DataPointGraphPoint' class='DataPointGraphPoint' move='False'>
<property type="long" id="sequence" mode="w" >
3
</property>
<property select_variable="lineTypes" type="selection" id="lineType" mode="w" >
AREA
</property>
<property type="long" id="lineWidth" mode="w" >
1
</property>
<property type="boolean" id="stacked" mode="w" >
True
</property>
<property type="string" id="format" mode="w" >
%6.0lf
</property>
<property type="string" id="legend" mode="w" >
zenmodeler
</property>
<property type="long" id="limit" mode="w" >
-1
</property>
<property type="string" id="dpName" mode="w" >
zenmodeler_eventQueueLength
</property>
<property type="string" id="cFunc" mode="w" >
AVERAGE
</property>
<property type="boolean" id="skipCalc" mode="w" >
False
</property>
</object>
<object id='eventQueueLength4' module='Products.ZenModel.DataPointGraphPoint' class='DataPointGraphPoint' move='False'>
<property type="long" id="sequence" mode="w" >
4
</property>
<property select_variable="lineTypes" type="selection" id="lineType" mode="w" >
AREA
</property>
<property type="long" id="lineWidth" mode="w" >
1
</property>
<property type="boolean" id="stacked" mode="w" >
True
</property>
<property type="string" id="format" mode="w" >
%6.0lf
</property>
<property type="string" id="legend" mode="w" >
zenperfsnmp
</property>
<property type="long" id="limit" mode="w" >
-1
</property>
<property type="string" id="dpName" mode="w" >
zenperfsnmp_eventQueueLength
</property>
<property type="string" id="cFunc" mode="w" >
AVERAGE
</property>
<property type="boolean" id="skipCalc" mode="w" >
False
</property>
</object>
<object id='eventQueueLength5' module='Products.ZenModel.DataPointGraphPoint' class='DataPointGraphPoint' move='False'>
<property type="long" id="sequence" mode="w" >
5
</property>
<property select_variable="lineTypes" type="selection" id="lineType" mode="w" >
AREA
</property>
<property type="long" id="lineWidth" mode="w" >
1
</property>
<property type="boolean" id="stacked" mode="w" >
True
</property>
<property type="string" id="format" mode="w" >
%6.0lf
</property>
<property type="string" id="legend" mode="w" >
zenping
</property>
<property type="long" id="limit" mode="w" >
-1
</property>
<property type="string" id="dpName" mode="w" >
zenping_eventQueueLength
</property>
<property type="string" id="cFunc" mode="w" >
AVERAGE
</property>
<property type="boolean" id="skipCalc" mode="w" >
False
</property>
</object>
<object id='eventQueueLength6' module='Products.ZenModel.DataPointGraphPoint' class='DataPointGraphPoint' move='False'>
<property type="long" id="sequence" mode="w" >
6
</property>
<property select_variable="lineTypes" type="selection" id="lineType" mode="w" >
AREA
</property>
<property type="long" id="lineWidth" mode="w" >
1
</property>
<property type="boolean" id="stacked" mode="w" >
True
</property>
<property type="string" id="format" mode="w" >
%6.0lf
</property>
<property type="string" id="legend" mode="w" >
zenprocess
</property>
<property type="long" id="limit" mode="w" >
-1
</property>
<property type="string" id="dpName" mode="w" >
zenprocess_eventQueueLength
</property>
<property type="string" id="cFunc" mode="w" >
AVERAGE
</property>
<property type="boolean" id="skipCalc" mode="w" >
False
</property>
</object>
<object id='eventQueueLength7' module='Products.ZenModel.DataPointGraphPoint' class='DataPointGraphPoint' move='False'>
<property type="long" id="sequence" mode="w" >
7
</property>
<property select_variable="lineTypes" type="selection" id="lineType" mode="w" >
AREA
</property>
<property type="long" id="lineWidth" mode="w" >
1
</property>
<property type="boolean" id="stacked" mode="w" >
True
</property>
<property type="string" id="format" mode="w" >
%6.0lf
</property>
<property type="string" id="legend" mode="w" >
zenstatus
</property>
<property type="long" id="limit" mode="w" >
-1
</property>
<property type="string" id="dpName" mode="w" >
zenstatus_eventQueueLength
</property>
<property type="string" id="cFunc" mode="w" >
AVERAGE
</property>
<property type="boolean" id="skipCalc" mode="w" >
False
</property>
</object>
<object id='eventQueueLength8' module='Products.ZenModel.DataPointGraphPoint' class='DataPointGraphPoint' move='False'>
<property type="long" id="sequence" mode="w" >
8
</property>
<property select_variable="lineTypes" type="selection" id="lineType" mode="w" >
AREA
</property>
<property type="long" id="lineWidth" mode="w" >
1
</property>
<property type="boolean" id="stacked" mode="w" >
True
</property>
<property type="string" id="format" mode="w" >
%6.0lf
</property>
<property type="string" id="legend" mode="w" >
zensyslog
</property>
<property type="long" id="limit" mode="w" >
-1
</property>
<property type="string" id="dpName" mode="w" >
zensyslog_eventQueueLength
</property>
<property type="string" id="cFunc" mode="w" >
AVERAGE
</property>
<property type="boolean" id="skipCalc" mode="w" >
False
</property>
</object>
<object id='eventQueueLength9' module='Products.ZenModel.DataPointGraphPoint' class='DataPointGraphPoint' move='False'>
<property type="long" id="sequence" mode="w" >
9
</property>
<property select_variable="lineTypes" type="selection" id="lineType" mode="w" >
AREA
</property>
<property type="long" id="lineWidth" mode="w" >
1
</property>
<property type="boolean" id="stacked" mode="w" >
True
</property>
<property type="string" id="format" mode="w" >
%6.0lf
</property>
<property type="string" id="legend" mode="w" >
zentrap
</property>
<property type="long" id="limit" mode="w" >
-1
</property>
<property type="string" id="dpName" mode="w" >
zentrap_eventQueueLength
</property>
<property type="string" id="cFunc" mode="w" >
AVERAGE
</property>
<property type="boolean" id="skipCalc" mode="w" >
False
</property>
</object>
<object id='high event queue' module='Products.ZenModel.ThresholdGraphPoint' class='ThresholdGraphPoint' move='False'>
<property type="long" id="sequence" mode="w" >
0
</property>
<property type="string" id="threshId" mode="w" >
high event queue
</property>
<property type="string" id="legend" mode="w" >
${graphPoint/id}
</property>
</object>
</tomanycont>
</object>
<object id='Missed Runs' module='Products.ZenModel.GraphDefinition' class='GraphDefinition' move='False'>
<property type="int" id="height" mode="w" >
100
</property>
<property type="int" id="width" mode="w" >
500
</property>
<property type="boolean" id="log" mode="w" >
False
</property>
<property type="boolean" id="base" mode="w" >
False
</property>
<property type="boolean" id="autoscale" mode="w" >
None
</property>
<property type="int" id="miny" mode="w" >
-1
</property>
<property type="int" id="ceiling" mode="w" >
None
</property>
<property type="int" id="maxy" mode="w" >
-1
</property>
<property type="boolean" id="hasSummary" mode="w" >
True
</property>
<property type="long" id="sequence" mode="w" >
9
</property>
<tomanycont id='graphPoints'>
<object id='zencommand' module='Products.ZenModel.DataPointGraphPoint' class='DataPointGraphPoint' move='False'>
<property type="long" id="sequence" mode="w" >
0
</property>
<property select_variable="lineTypes" type="selection" id="lineType" mode="w" >
LINE
</property>
<property type="long" id="lineWidth" mode="w" >
1
</property>
<property type="boolean" id="stacked" mode="w" >
False
</property>
<property type="string" id="format" mode="w" >
%5.2lf%s
</property>
<property type="string" id="legend" mode="w" >
${graphPoint/id}
</property>
<property type="long" id="limit" mode="w" >
-1
</property>
<property type="string" id="dpName" mode="w" >
zencommand_missedRuns
</property>
<property type="string" id="cFunc" mode="w" >
AVERAGE
</property>
<property type="boolean" id="skipCalc" mode="w" >
False
</property>
</object>
<object id='zenperfsnmp' module='Products.ZenModel.DataPointGraphPoint' class='DataPointGraphPoint' move='False'>
<property type="long" id="sequence" mode="w" >
1
</property>
<property select_variable="lineTypes" type="selection" id="lineType" mode="w" >
LINE
</property>
<property type="long" id="lineWidth" mode="w" >
1
</property>
<property type="boolean" id="stacked" mode="w" >
False
</property>
<property type="string" id="format" mode="w" >
%5.2lf%s
</property>
<property type="string" id="legend" mode="w" >
${graphPoint/id}
</property>
<property type="long" id="limit" mode="w" >
-1
</property>
<property type="string" id="dpName" mode="w" >
zenperfsnmp_missedRuns
</property>
<property type="string" id="cFunc" mode="w" >
AVERAGE
</property>
<property type="boolean" id="skipCalc" mode="w" >
False
</property>
</object>
<object id='zenping' module='Products.ZenModel.DataPointGraphPoint' class='DataPointGraphPoint' move='False'>
<property type="long" id="sequence" mode="w" >
2
</property>
<property select_variable="lineTypes" type="selection" id="lineType" mode="w" >
LINE
</property>
<property type="long" id="lineWidth" mode="w" >
1
</property>
<property type="boolean" id="stacked" mode="w" >
False
</property>
<property type="string" id="format" mode="w" >
%5.2lf%s
</property>
<property type="string" id="legend" mode="w" >
${graphPoint/id}
</property>
<property type="long" id="limit" mode="w" >
-1
</property>
<property type="string" id="dpName" mode="w" >
zenping_missedRuns
</property>
<property type="string" id="cFunc" mode="w" >
AVERAGE
</property>
<property type="boolean" id="skipCalc" mode="w" >
False
</property>
</object>
<object id='zenprocess' module='Products.ZenModel.DataPointGraphPoint' class='DataPointGraphPoint' move='False'>
<property type="long" id="sequence" mode="w" >
3
</property>
<property select_variable="lineTypes" type="selection" id="lineType" mode="w" >
LINE
</property>
<property type="long" id="lineWidth" mode="w" >
1
</property>
<property type="boolean" id="stacked" mode="w" >
False
</property>
<property type="string" id="format" mode="w" >
%5.2lf%s
</property>
<property type="string" id="legend" mode="w" >
${graphPoint/id}
</property>
<property type="long" id="limit" mode="w" >
-1
</property>
<property type="string" id="dpName" mode="w" >
zenprocess_missedRuns
</property>
<property type="string" id="cFunc" mode="w" >
AVERAGE
</property>
<property type="boolean" id="skipCalc" mode="w" >
False
</property>
</object>
<object id='zenstatus' module='Products.ZenModel.DataPointGraphPoint' class='DataPointGraphPoint' move='False'>
<property type="long" id="sequence" mode="w" >
4
</property>
<property select_variable="lineTypes" type="selection" id="lineType" mode="w" >
LINE
</property>
<property type="long" id="lineWidth" mode="w" >
1
</property>
<property type="boolean" id="stacked" mode="w" >
False
</property>
<property type="string" id="format" mode="w" >
%5.2lf%s
</property>
<property type="string" id="legend" mode="w" >
${graphPoint/id}
</property>
<property type="long" id="limit" mode="w" >
-1
</property>
<property type="string" id="dpName" mode="w" >
zenstatus_missedRuns
</property>
<property type="string" id="cFunc" mode="w" >
AVERAGE
</property>
<property type="boolean" id="skipCalc" mode="w" >
False
</property>
</object>
</tomanycont>
</object>
<object id='Modeled Devices' module='Products.ZenModel.GraphDefinition' class='GraphDefinition' move='False'>
<property type="int" id="height" mode="w" >
100
</property>
<property type="int" id="width" mode="w" >
500
</property>
<property type="string" id="units" mode="w" >
devices modeled / sec
</property>
<property type="boolean" id="log" mode="w" >
False
</property>
<property type="boolean" id="base" mode="w" >
False
</property>
<property type="boolean" id="autoscale" mode="w" >
None
</property>
<property type="int" id="miny" mode="w" >
0
</property>
<property type="int" id="ceiling" mode="w" >
None
</property>
<property type="int" id="maxy" mode="w" >
-1
</property>
<property type="boolean" id="hasSummary" mode="w" >
True
</property>
<property type="long" id="sequence" mode="w" >
8
</property>
<tomanycont id='graphPoints'>
<object id='modeledDevices' module='Products.ZenModel.DataPointGraphPoint' class='DataPointGraphPoint' move='False'>
<property type="long" id="sequence" mode="w" >
0
</property>
<property select_variable="lineTypes" type="selection" id="lineType" mode="w" >
LINE
</property>
<property type="long" id="lineWidth" mode="w" >
1
</property>
<property type="boolean" id="stacked" mode="w" >
False
</property>
<property type="string" id="format" mode="w" >
%5.2lf%s
</property>
<property type="string" id="legend" mode="w" >
${graphPoint/id}
</property>
<property type="long" id="limit" mode="w" >
-1
</property>
<property type="string" id="dpName" mode="w" >
zenmodeler_modeledDevices
</property>
<property type="string" id="cFunc" mode="w" >
AVERAGE
</property>
<property type="boolean" id="skipCalc" mode="w" >
False
</property>
</object>
</tomanycont>
</object>
<object id='Queued Tasks' module='Products.ZenModel.GraphDefinition' class='GraphDefinition' move='False'>
<property type="int" id="height" mode="w" >
100
</property>
<property type="int" id="width" mode="w" >
500
</property>
<property type="boolean" id="log" mode="w" >
False
</property>
<property type="boolean" id="base" mode="w" >
False
</property>
<property type="boolean" id="autoscale" mode="w" >
None
</property>
<property type="int" id="miny" mode="w" >
0
</property>
<property type="int" id="ceiling" mode="w" >
None
</property>
<property type="int" id="maxy" mode="w" >
-1
</property>
<property type="boolean" id="hasSummary" mode="w" >
True
</property>
<property type="long" id="sequence" mode="w" >
7
</property>
<tomanycont id='graphPoints'>
<object id='zencommand' module='Products.ZenModel.DataPointGraphPoint' class='DataPointGraphPoint' move='False'>
<property type="long" id="sequence" mode="w" >
0
</property>
<property select_variable="lineTypes" type="selection" id="lineType" mode="w" >
LINE
</property>
<property type="long" id="lineWidth" mode="w" >
1
</property>
<property type="boolean" id="stacked" mode="w" >
False
</property>
<property type="string" id="format" mode="w" >
%5.2lf%s
</property>
<property type="string" id="legend" mode="w" >
${graphPoint/id}
</property>
<property type="long" id="limit" mode="w" >
-1
</property>
<property type="string" id="dpName" mode="w" >
zencommand_queuedTasks
</property>
<property type="string" id="cFunc" mode="w" >
AVERAGE
</property>
<property type="boolean" id="skipCalc" mode="w" >
False
</property>
</object>
<object id='zenperfsnmp' module='Products.ZenModel.DataPointGraphPoint' class='DataPointGraphPoint' move='False'>
<property type="long" id="sequence" mode="w" >
1
</property>
<property select_variable="lineTypes" type="selection" id="lineType" mode="w" >
LINE
</property>
<property type="long" id="lineWidth" mode="w" >
1
</property>
<property type="boolean" id="stacked" mode="w" >
False
</property>
<property type="string" id="format" mode="w" >
%5.2lf%s
</property>
<property type="string" id="legend" mode="w" >
${graphPoint/id}
</property>
<property type="long" id="limit" mode="w" >
-1
</property>
<property type="string" id="dpName" mode="w" >
zenperfsnmp_queuedTasks
</property>
<property type="string" id="cFunc" mode="w" >
AVERAGE
</property>
<property type="boolean" id="skipCalc" mode="w" >
False
</property>
</object>
<object id='zenping' module='Products.ZenModel.DataPointGraphPoint' class='DataPointGraphPoint' move='False'>
<property type="long" id="sequence" mode="w" >
2
</property>
<property select_variable="lineTypes" type="selection" id="lineType" mode="w" >
LINE
</property>
<property type="long" id="lineWidth" mode="w" >
1
</property>
<property type="boolean" id="stacked" mode="w" >
False
</property>
<property type="string" id="format" mode="w" >
%5.2lf%s
</property>
<property type="string" id="legend" mode="w" >
${graphPoint/id}
</property>
<property type="long" id="limit" mode="w" >
-1
</property>
<property type="string" id="dpName" mode="w" >
zenping_queuedTasks
</property>
<property type="string" id="cFunc" mode="w" >
AVERAGE
</property>
<property type="boolean" id="skipCalc" mode="w" >
False
</property>
</object>
<object id='zenprocess' module='Products.ZenModel.DataPointGraphPoint' class='DataPointGraphPoint' move='False'>
<property type="long" id="sequence" mode="w" >
3
</property>
<property select_variable="lineTypes" type="selection" id="lineType" mode="w" >
LINE
</property>
<property type="long" id="lineWidth" mode="w" >
1
</property>
<property type="boolean" id="stacked" mode="w" >
False
</property>
<property type="string" id="format" mode="w" >
%5.2lf%s
</property>
<property type="string" id="legend" mode="w" >
${graphPoint/id}
</property>
<property type="long" id="limit" mode="w" >
-1
</property>
<property type="string" id="dpName" mode="w" >
zenprocess_queuedTasks
</property>
<property type="string" id="cFunc" mode="w" >
AVERAGE
</property>
<property type="boolean" id="skipCalc" mode="w" >
False
</property>
</object>
<object id='zenstatus' module='Products.ZenModel.DataPointGraphPoint' class='DataPointGraphPoint' move='False'>
<property type="long" id="sequence" mode="w" >
4
</property>
<property select_variable="lineTypes" type="selection" id="lineType" mode="w" >
LINE
</property>
<property type="long" id="lineWidth" mode="w" >
1
</property>
<property type="boolean" id="stacked" mode="w" >
False
</property>
<property type="string" id="format" mode="w" >
%5.2lf%s
</property>
<property type="string" id="legend" mode="w" >
${graphPoint/id}
</property>
<property type="long" id="limit" mode="w" >
-1
</property>
<property type="string" id="dpName" mode="w" >
zenstatus_queuedTasks
</property>
<property type="string" id="cFunc" mode="w" >
AVERAGE
</property>
<property type="boolean" id="skipCalc" mode="w" >
False
</property>
</object>
</tomanycont>
</object>
<object id='Running Tasks' module='Products.ZenModel.GraphDefinition' class='GraphDefinition' move='False'>
<property type="int" id="height" mode="w" >
100
</property>
<property type="int" id="width" mode="w" >
500
</property>
<property type="boolean" id="log" mode="w" >
False
</property>
<property type="boolean" id="base" mode="w" >
False
</property>
<property type="boolean" id="autoscale" mode="w" >
None
</property>
<property type="int" id="miny" mode="w" >
0
</property>
<property type="int" id="ceiling" mode="w" >
None
</property>
<property type="int" id="maxy" mode="w" >
-1
</property>
<property type="boolean" id="hasSummary" mode="w" >
True
</property>
<property type="long" id="sequence" mode="w" >
6
</property>
<tomanycont id='graphPoints'>
<object id='zencommand' module='Products.ZenModel.DataPointGraphPoint' class='DataPointGraphPoint' move='False'>
<property type="long" id="sequence" mode="w" >
0
</property>
<property select_variable="lineTypes" type="selection" id="lineType" mode="w" >
LINE
</property>
<property type="long" id="lineWidth" mode="w" >
1
</property>
<property type="boolean" id="stacked" mode="w" >
False
</property>
<property type="string" id="format" mode="w" >
%5.2lf%s
</property>
<property type="string" id="legend" mode="w" >
${graphPoint/id}
</property>
<property type="long" id="limit" mode="w" >
-1
</property>
<property type="string" id="dpName" mode="w" >
zencommand_runningTasks
</property>
<property type="string" id="cFunc" mode="w" >
AVERAGE
</property>
<property type="boolean" id="skipCalc" mode="w" >
False
</property>
</object>
<object id='zenperfsnmp' module='Products.ZenModel.DataPointGraphPoint' class='DataPointGraphPoint' move='False'>
<property type="long" id="sequence" mode="w" >
1
</property>
<property select_variable="lineTypes" type="selection" id="lineType" mode="w" >
LINE
</property>
<property type="long" id="lineWidth" mode="w" >
1
</property>
<property type="boolean" id="stacked" mode="w" >
False
</property>
<property type="string" id="format" mode="w" >
%5.2lf%s
</property>
<property type="string" id="legend" mode="w" >
${graphPoint/id}
</property>
<property type="long" id="limit" mode="w" >
-1
</property>
<property type="string" id="dpName" mode="w" >
zenperfsnmp_runningTasks
</property>
<property type="string" id="cFunc" mode="w" >
AVERAGE
</property>
<property type="boolean" id="skipCalc" mode="w" >
False
</property>
</object>
<object id='zenping' module='Products.ZenModel.DataPointGraphPoint' class='DataPointGraphPoint' move='False'>
<property type="long" id="sequence" mode="w" >
2
</property>
<property select_variable="lineTypes" type="selection" id="lineType" mode="w" >
LINE
</property>
<property type="long" id="lineWidth" mode="w" >
1
</property>
<property type="boolean" id="stacked" mode="w" >
False
</property>
<property type="string" id="format" mode="w" >
%5.2lf%s
</property>
<property type="string" id="legend" mode="w" >
${graphPoint/id}
</property>
<property type="long" id="limit" mode="w" >
-1
</property>
<property type="string" id="dpName" mode="w" >
zenping_runningTasks
</property>
<property type="string" id="cFunc" mode="w" >
AVERAGE
</property>
<property type="boolean" id="skipCalc" mode="w" >
False
</property>
</object>
<object id='zenprocess' module='Products.ZenModel.DataPointGraphPoint' class='DataPointGraphPoint' move='False'>
<property type="long" id="sequence" mode="w" >
3
</property>
<property select_variable="lineTypes" type="selection" id="lineType" mode="w" >
LINE
</property>
<property type="long" id="lineWidth" mode="w" >
1
</property>
<property type="boolean" id="stacked" mode="w" >
False
</property>
<property type="string" id="format" mode="w" >
%5.2lf%s
</property>
<property type="string" id="legend" mode="w" >
${graphPoint/id}
</property>
<property type="long" id="limit" mode="w" >
-1
</property>
<property type="string" id="dpName" mode="w" >
zenprocess_runningTasks
</property>
<property type="string" id="cFunc" mode="w" >
AVERAGE
</property>
<property type="boolean" id="skipCalc" mode="w" >
False
</property>
</object>
<object id='zenstatus' module='Products.ZenModel.DataPointGraphPoint' class='DataPointGraphPoint' move='False'>
<property type="long" id="sequence" mode="w" >
4
</property>
<property select_variable="lineTypes" type="selection" id="lineType" mode="w" >
LINE
</property>
<property type="long" id="lineWidth" mode="w" >
1
</property>
<property type="boolean" id="stacked" mode="w" >
False
</property>
<property type="string" id="format" mode="w" >
%5.2lf%s
</property>
<property type="string" id="legend" mode="w" >
${graphPoint/id}
</property>
<property type="long" id="limit" mode="w" >
-1
</property>
<property type="string" id="dpName" mode="w" >
zenstatus_runningTasks
</property>
<property type="string" id="cFunc" mode="w" >
AVERAGE
</property>
<property type="boolean" id="skipCalc" mode="w" >
False
</property>
</object>
</tomanycont>
</object>
</tomanycont>
</object>
</tomanycont>
<object id='Performance' module='Products.ZenModel.MonitorClass' class='MonitorClass' move='False'>
<property type="string" id="sub_class" mode="w" >
PerformanceConf
</property>
<property type="lines" id="sub_meta_types" mode="w" >
()
</property>
<object id='localhost' module='Products.ZenModel.PerformanceConf' class='PerformanceConf' move='False'>
<property type="int" id="eventlogCycleInterval" mode="w" >
60
</property>
<property type="int" id="processCycleInterval" mode="w" >
180
</property>
<property type="int" id="statusCycleInterval" mode="w" >
60
</property>
<property type="int" id="winCycleInterval" mode="w" >
60
</property>
<property mode="w" type="int" description="Number of data objects to retrieve in a single WMI query" id="wmibatchSize" >
10
</property>
<property mode="w" type="int" description="Number of milliseconds to wait for WMI query to respond" id="wmiqueryTimeout" >
100
</property>
<property type="int" id="configCycleInterval" mode="w" >
360
</property>
<property type="int" id="zenProcessParallelJobs" mode="w" >
10
</property>
<property type="float" id="pingTimeOut" mode="w" >
1.5
</property>
<property type="int" id="pingTries" mode="w" >
2
</property>
<property type="int" id="pingChunk" mode="w" >
75
</property>
<property type="int" id="pingCycleInterval" mode="w" >
60
</property>
<property type="int" id="maxPingFailures" mode="w" >
1440
</property>
<property type="int" id="modelerCycleInterval" mode="w" >
720
</property>
<property type="lines" id="discoveryNetworks" mode="w" >
()
</property>
<property visible="True" type="string" id="renderurl" >
/zport/RenderServer
</property>
<property visible="True" type="lines" id="defaultRRDCreateCommand" >
('RRA:AVERAGE:0.5:1:600', 'RRA:AVERAGE:0.5:6:600', 'RRA:AVERAGE:0.5:24:600', 'RRA:AVERAGE:0.5:288:600', 'RRA:MAX:0.5:6:600', 'RRA:MAX:0.5:24:600', 'RRA:MAX:0.5:288:600')
</property>
</object>
</object>
</object>
</objects><|MERGE_RESOLUTION|>--- conflicted
+++ resolved
@@ -1,22 +1,14 @@
 <?xml version="1.0" encoding="ISO-8859-1" ?>
 
 <!--
-<<<<<<< HEAD
-    Zenoss RelationshipManager export completed on 2019-01-31 08:23:05.309775
-=======
     Zenoss RelationshipManager export completed on 2019-01-23 09:37:55.956510
->>>>>>> f52b5abe
 
     Use ImportRM to import this file.
 
     For more information about Zenoss, go to http://www.zenoss.com
  -->
 
-<<<<<<< HEAD
-<objects version="[Zenoss, version 7.0.9]" export_date="2019-01-31 08:23:05.309775" zenoss_server="392eba01e67a" >
-=======
 <objects version="[Zenoss, version 7.0.9]" export_date="2019-01-23 09:37:55.956510" zenoss_server="f7205db589b6" >
->>>>>>> f52b5abe
 <object id='/zport/dmd/Monitors' module='Products.ZenModel.MonitorClass' class='MonitorClass' move='False'>
 <property type="string" id="sub_class" mode="w" >
 MonitorClass
