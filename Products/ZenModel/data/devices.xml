--- conflicted
+++ resolved
@@ -1,22 +1,14 @@
 <?xml version="1.0" encoding="ISO-8859-1" ?>
 
 <!--
-<<<<<<< HEAD
-    Zenoss RelationshipManager export completed on 2019-01-31 08:22:41.112363
-=======
     Zenoss RelationshipManager export completed on 2019-01-23 09:37:30.462453
->>>>>>> f52b5abe
 
     Use ImportRM to import this file.
 
     For more information about Zenoss, go to http://www.zenoss.com
  -->
 
-<<<<<<< HEAD
-<objects version="[Zenoss, version 7.0.9]" export_date="2019-01-31 08:22:41.112363" zenoss_server="392eba01e67a" >
-=======
 <objects version="[Zenoss, version 7.0.9]" export_date="2019-01-23 09:37:30.462453" zenoss_server="f7205db589b6" >
->>>>>>> f52b5abe
 <object id='/zport/dmd/Devices' module='Products.ZenModel.DeviceClass' class='DeviceClass' move='False'>
 <property type="lines" id="devtypes" mode="w" >
 []
