--- conflicted
+++ resolved
@@ -1423,13 +1423,8 @@
         templateParams = self.templateParams()
 
         for fileName, configMap in zip(serviceFileNames, serviceConfigs):
-<<<<<<< HEAD
-            with open(fileName, 'r') as fh:
-                service = json.loads(fh.read() % templateParams)
-=======
             serviceDef = self._loadServiceDefinition(fileName)
             service = json.loads(serviceDef % templateParams)
->>>>>>> d1381b82
             definition = ZenPack.normalizeService(service['serviceDefinition'],
                                                   configMap, tag)
             definitions.append(json.dumps(definition))
@@ -1492,35 +1487,8 @@
         serviceTree = ServiceTree(cpClient.queryServices("*"))
         ctx = servicemigration.ServiceContext()
 
-<<<<<<< HEAD
-        # Determine depth in service tree of each service.
-        cwd = '/' + '/'.join(['x']*len(serviceTree.getPath(ZenPack.currentServiceId)))
-        def pathComponentCount(path):
-            components = posixpath.normpath(posixpath.join(cwd, path)).split('/')
-            return sum(bool(i) for i in components)
-        depth =  [pathComponentCount(i) for i in servicePaths]
-
-        # Sort services by number of components in absolute path, ensuring that
-        #  parent services are created before child services.
-        serviceTuples = zip(servicePaths, serviceDefs, depth)
-        serviceTuples.sort(key=lambda x:x[2])
-
-        lastDepth = serviceTuples[0][2] if serviceTuples else None
-        for path, serviceDef, depth in serviceTuples:
-            # Update service tree in case we are adding a child to a new service
-            if depth != lastDepth:
-                serviceTree = ServiceTree(cpClient.queryServices("*"))
-                lastDepth = depth
-
-            # ZEN-19575: change the path to reflect the new service definition
-            if path == "/hub/collector":
-                path = "/zenoss-application/zenoss-collection/hub/collector"
-            parentServices = serviceTree.matchServicePath(ZenPack.currentServiceId,
-                                                          path)
-=======
         for service, parentServicePath in zip(services, parentServicePaths):
             parentServices = serviceTree.matchServicePath(ZenPack.currentServiceId, parentServicePath)
->>>>>>> d1381b82
             for parentService in parentServices:
                 ctx._ServiceContext__deployService(json.dumps(service), parentService.id)
 
