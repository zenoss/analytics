<tal:block metal:define-macro="editGraphPoint">
<tal:block metal:use-macro="here/page_macros/old-new">
<tal:block metal:fill-slot="contentPane">

<form method=post
    tal:attributes="action string:${here/absolute_url_path}">

        <tal:block tal:define="message request/message | string:State at time:;
            tabletitle string:${message} ${here/getNowString}">
        <tal:block metal:use-macro="here/zenuimacros/macros/zentable">


        <tal:block metal:fill-slot="zentablecontents">
        <!-- BEGIN TABLE CONTENTS -->

    <tr>
        <td class="tableheader">Name</td>
        <td class="tablevalues" tal:condition="here/isManager">
            <input class="tablevalues" type="text" name="newId" size="40"
                tal:attributes="value here/id" />
        </td>
        <td class="tablevalues" tal:condition="not:here/isManager"
            tal:content="here/id"/>
    </tr>
    <tr>
        <td class="tableheader">Type</td>
        <td class="tablevalues" tal:content="here/getType"/>
    </tr>

    <tr tal:condition="python: here.aqBaseHasAttr('draw')">
      <td class="tableheader">Draw</td>
      <td class="tablevalues" tal:condition="here/isManager">
        <select class="tablevalues" name="draw:boolean">
            <option tal:repeat="e python:(True,False)" tal:content="e"
            tal:attributes="value e; selected python:e==here.draw"/>
        </select>
        </td>
      <td class="tablevalues" tal:condition="not:here/isManager"
        tal:content="here/draw"/>
    </tr>

    <tr tal:condition="python: here.aqBaseHasAttr('dpName')">
        <td class="tableheader">DataPoint</td>
        <td class="tablevalues" tal:content="here/dpName"/>
    </tr>

    <tr tal:condition="python: here.aqBaseHasAttr('vname')">
        <td class="tableheader">Vname</td>
        <td class="tablevalues" tal:condition="here/isManager">
            <input class="tablevalues" type="text" name="vname" size="40"
                tal:attributes="value here/vname" />
        </td>
        <td class="tablevalues" tal:condition="not:here/isManager"
            tal:content="here/vname"/>
    </tr>

    <tr tal:condition="python: here.aqBaseHasAttr('rrdFile')">
        <td class="tableheader">RRD File</td>
        <td class="tablevalues" tal:condition="here/isManager">
        <input class="tablevalues" type="text" name="rrdFile" size="40"
            tal:attributes="value here/rrdFile" />
        </td>
      <td class="tablevalues" tal:condition="not:here/isManager"
        tal:content="here/rrdFile"/>
    </tr>
    <tr tal:condition="python: here.aqBaseHasAttr('dsName')">
        <td class="tableheader">RRD DataSource</td>
        <td class="tablevalues" tal:condition="here/isManager">
        <input class="tablevalues" type="text" name="dsName" size="40"
            tal:attributes="value here/dsName" />
        </td>
      <td class="tablevalues" tal:condition="not:here/isManager"
        tal:content="here/dsName"/>
    </tr>

    <tr tal:condition="python: here.aqBaseHasAttr('cFunc')">
        <td class="tableheader">Consolidation</td>
        <td class="tablevalues" tal:condition="here/isManager">
        <input class="tablevalues" type="text" name="cFunc" size="40"
            tal:attributes="value here/cFunc" />
        </td>
      <td class="tablevalues" tal:condition="not:here/isManager"
        tal:content="here/cFunc"/>
    </tr>
    <tr tal:condition="python: here.aqBaseHasAttr('rpn')">
        <td class="tableheader">RPN</td>
        <td class="tablevalues" tal:condition="here/isManager">
            <textarea class="tablevalues" rows="8" cols="60" name="rpn"
                tal:content="here/rpn"></textarea>
        </td>
      <td class="tablevalues" tal:condition="not:here/isManager"
        tal:content="here/rpn"/>
    </tr>
    <tr tal:condition="python: here.aqBaseHasAttr('start')">
        <td class="tableheader">Start</td>
        <td class="tablevalues" tal:condition="here/isManager">
        <input class="tablevalues" type="text" name="start" size="8"
            tal:attributes="value here/start" />
        </td>
      <td class="tablevalues" tal:condition="not:here/isManager"
        tal:content="here/start"/>
    </tr>
    <tr tal:condition="python: here.aqBaseHasAttr('end')">
        <td class="tableheader">End</td>
        <td class="tablevalues" tal:condition="here/isManager">
        <input class="tablevalues" type="text" name="end" size="8"
            tal:attributes="value here/end" />
        </td>
      <td class="tablevalues" tal:condition="not:here/isManager"
        tal:content="here/end"/>
    </tr>
    <tr tal:condition="python: here.aqBaseHasAttr('step')">
        <td class="tableheader">Step</td>
        <td class="tablevalues" tal:condition="here/isManager">
        <input class="tablevalues" type="text" name="step" size="8"
            tal:attributes="value here/step" />
        </td>
      <td class="tablevalues" tal:condition="not:here/isManager"
        tal:content="here/step"/>
    </tr>
    <tr tal:condition="python: here.aqBaseHasAttr('rFunc')">
        <td class="tableheader">Reduce</td>
        <td class="tablevalues" tal:condition="here/isManager">
        <input class="tablevalues" type="text" name="rFunc" size="40"
            tal:attributes="value here/rFunc" />
        </td>
      <td class="tablevalues" tal:condition="not:here/isManager"
        tal:content="here/rFunc"/>
    </tr>



    <tr tal:condition="python: here.aqBaseHasAttr('lineType')">
      <td class="tableheader">Line Type</td>
      <td class="tablevalues" tal:condition="here/isManager">
        <select class="tablevalues" name="lineType"
        tal:define="curtype here/lineType">
            <option tal:repeat="opt here/lineTypeOptions"
                tal:attributes="value python:opt[1];
                    selected python:curtype == opt[1]"
                tal:content="python:opt[0]"></option>
        </select>
        </td>
      <td class="tablevalues" tal:condition="not:here/isManager"
        tal:content="here/lineType"/>
    </tr>
    <tr tal:condition="python: here.aqBaseHasAttr('stacked')">
        <td class="tableheader">Stacked</td>
        <td class="tablevalues" tal:condition="here/isManager">
        <select class="tablevalues" name="stacked:boolean">
            <option tal:repeat="e python:(True,False)" tal:content="e"
            tal:attributes="value e; selected python:e==here.stacked"/>
        </select>
        </td>
      <td class="tablevalues" tal:condition="not:here/isManager"
            tal:content="here/stacked"/>
    </tr>
<<<<<<< HEAD
    <tr tal:condition="python: here.aqBaseHasAttr('skipCalc')">
        <td class="tableheader">Display full value in footer</td>
        <td class="tablevalues" tal:condition="here/isManager">
        <select class="tablevalues" name="skipCalc:boolean">
            <option tal:repeat="e python:(True,False)" tal:content="e"
            tal:attributes="value e; selected python:e==here.skipCalc"/>
        </select>
        </td>
      <td class="tablevalues" tal:condition="not:here/isManager" 
            tal:content="here/skipCalc"/>
    </tr>
=======
>>>>>>> 1bc874b6
    <tr tal:condition="python: here.aqBaseHasAttr('format')">
        <td class="tableheader">Format</td>
        <td class="tablevalues" tal:condition="here/isManager">
        <input class="tablevalues" type="text" name="format" size="40"
            tal:attributes="value here/format" />
        </td>
      <td class="tablevalues" tal:condition="not:here/isManager"
        tal:content="here/format"/>
    </tr>
    <tr tal:condition="python: here.aqBaseHasAttr('strftime')">
        <td class="tableheader">Strftime</td>
        <td class="tablevalues" tal:condition="here/isManager">
        <input class="tablevalues" type="text" name="strftime" size="40"
            tal:attributes="value here/strftime" />
        </td>
      <td class="tablevalues" tal:condition="not:here/isManager"
        tal:content="here/strftime"/>
    </tr>
    <tr tal:condition="python: here.aqBaseHasAttr('text')">
        <td class="tableheader">Text</td>
        <td class="tablevalues" tal:condition="here/isManager">
        <input class="tablevalues" type="text" name="text" size="40"
            tal:attributes="value here/text" />
        </td>
      <td class="tablevalues" tal:condition="not:here/isManager"
        tal:content="here/text"/>
    </tr>

    <tr tal:condition="python: here.aqBaseHasAttr('time')">
        <td class="tableheader">Time</td>
        <td class="tablevalues" tal:condition="here/isManager">
        <input class="tablevalues" type="text" name="time" size="8"
            tal:attributes="value here/time" />
        </td>
      <td class="tablevalues" tal:condition="not:here/isManager"
        tal:content="here/text"/>
    </tr>
    <tr tal:condition="python: here.aqBaseHasAttr('legend')">
        <td class="tableheader">Legend</td>
        <td class="tablevalues" tal:condition="here/isManager">
        <input class="tablevalues" type="text" name="legend" size="60"
            tal:attributes="value here/legend" />
        </td>
      <td class="tablevalues" tal:condition="not:here/isManager"
        tal:content="here/legend"/>
    </tr>

    <tr tal:condition="python: here.aqBaseHasAttr('value')">
        <td class="tableheader">Value</td>
        <td class="tablevalues" tal:condition="here/isManager">
        <input class="tablevalues" type="text" name="value" size="40"
            tal:attributes="value here/value" />
        </td>
      <td class="tablevalues" tal:condition="not:here/isManager"
        tal:content="here/value"/>
    </tr>

    <tr tal:condition="python: here.aqBaseHasAttr('alpha')">
        <td class="tableheader">Alpha</td>
        <td class="tablevalues" tal:condition="here/isManager">
        <input class="tablevalues" type="text" name="alpha" size="8"
            tal:attributes="value here/alpha" />
        </td>
      <td class="tablevalues" tal:condition="not:here/isManager"
        tal:content="here/alpha"/>
    </tr>
    <tr tal:condition="python: here.aqBaseHasAttr('fraction')">
        <td class="tableheader">Fraction</td>
        <td class="tablevalues" tal:condition="here/isManager">
        <input class="tablevalues" type="text" name="fraction" size="8"
            tal:attributes="value here/fraction" />
        </td>
      <td class="tablevalues" tal:condition="not:here/isManager"
        tal:content="here/fraction"/>
    </tr>

    <tr tal:condition="python: here.aqBaseHasAttr('offset')">
        <td class="tableheader">Offset</td>
        <td class="tablevalues" tal:condition="here/isManager">
        <input class="tablevalues" type="text" name="offset" size="8"
            tal:attributes="value here/offset" />
        </td>
      <td class="tablevalues" tal:condition="not:here/isManager"
        tal:content="here/offset"/>
    </tr>

    <tr>
        <td class=tableheader align="left" >
        </td>
        <td class="tableheader" colspan="2">
            <input class="tableheader" type="submit" value=" Save "
                name="manage_editProperties:method" />
        </td>
    </tr>

    <tr>
        <td class="tableheader" colspan="2">
            &nbsp;
        </td>
    </tr>

    <tal:block tal:condition="not: here/isThreshold">
    <tr tal:condition="here/isManager">
        <td class="tableheader">Available RRD Variables</td>
      <td class="tablevalues"
          tal:define="variables python:here.getRRDVariables(here.sequence)">
          <tal:block tal:repeat="name variables"
              tal:replace="structure string: ${name}<br />" />
          <tal:block tal:condition="not: variables">
              None
          </tal:block>
      </td>
    </tr>
    </tal:block>

        <!-- END TABLE CONTENTS -->

        </tal:block>
        </tal:block>
        </tal:block>

</form>
</tal:block>
</tal:block>
</tal:block><|MERGE_RESOLUTION|>--- conflicted
+++ resolved
@@ -155,20 +155,6 @@
       <td class="tablevalues" tal:condition="not:here/isManager"
             tal:content="here/stacked"/>
     </tr>
-<<<<<<< HEAD
-    <tr tal:condition="python: here.aqBaseHasAttr('skipCalc')">
-        <td class="tableheader">Display full value in footer</td>
-        <td class="tablevalues" tal:condition="here/isManager">
-        <select class="tablevalues" name="skipCalc:boolean">
-            <option tal:repeat="e python:(True,False)" tal:content="e"
-            tal:attributes="value e; selected python:e==here.skipCalc"/>
-        </select>
-        </td>
-      <td class="tablevalues" tal:condition="not:here/isManager" 
-            tal:content="here/skipCalc"/>
-    </tr>
-=======
->>>>>>> 1bc874b6
     <tr tal:condition="python: here.aqBaseHasAttr('format')">
         <td class="tableheader">Format</td>
         <td class="tablevalues" tal:condition="here/isManager">
