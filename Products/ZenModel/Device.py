--- conflicted
+++ resolved
@@ -1837,7 +1837,6 @@
 
 
     security.declareProtected(ZEN_MANAGE_DEVICE, 'collectDevice')
-<<<<<<< HEAD
     def monitorPerDatasource(self, dsObj, REQUEST=None, write=None):
         """
         Run monitoring daemon against one device and one datasource ones
@@ -1864,59 +1863,6 @@
         perfConf.runDeviceMonitorPerDatasource(self, REQUEST, write,
                                                collection_daemon, parameter,
                                                value)
-=======
-    def runDeviceMonitor(self, REQUEST=None, write=None, debug=False):
-        """
-        Run monitoring daemon agains the device ones
-        """
-        # Datasource source type and  collection daemon to run
-        data_collector = {
-            'Python': 'zenpython',
-            'SNMP': 'zenperfsnmp',
-            'COMMAND': 'zencommand'
-        }
-        # Daemons to run against the device
-        collection_daemons = []
-        xmlrpc = isXmlRpc(REQUEST)
-        perfConf = self.getPerformanceServer()
-        if perfConf is None:
-            msg = "Device %s in unknown state -- remove and remodel" % self.titleOrId()
-            if write is not None:
-                write(msg)
-            log.error("Unable to get collector info: %s", msg)
-            if xmlrpc: return 1
-            return
-
-        # Getting all the datasources from template signed to that
-        # device for determining which daemon to run
-        templates = self.getRRDTemplates()
-        datasources = itertools.chain.from_iterable([
-                          template.getRRDDataSources() for
-                          template in templates
-        ])
-        ds_src_types = set()
-        for datasource in datasources:
-            # BasicDataSource contain the info about the source type
-            if datasource.__class__.__name__ == 'BasicDataSource':
-                ds_src_types.add(datasource.sourcetype)
-            else:
-            # We need parent class sourcetype since datasources inherited
-            # from PythonDatasource do not have "Python" as a sourcetype
-                ds_src_types.add(datasource.__class__.__base__.sourcetype)
-        for source in data_collector:
-            if source in ds_src_types:
-                collection_daemons.append(data_collector[source])
-        # We support only core collection daemons
-        # zenpython; zenperfsnmp; zencommand
-        if not collection_daemons and write:
-            write('Modeling through UI only support COMMAND, '
-                'SNMP and ZenPython type of datasources')
-            if xmlrpc: return 1
-            return
-        perfConf.runDeviceMonitor(self, REQUEST, write, collection_daemons, debug=debug)
-        if REQUEST:
-            audit('UI.Device.Remodel', self)
->>>>>>> e2600654
         if xmlrpc: return 0
 
 
