
##############################################################################
#
# Copyright (C) Zenoss, Inc. 2018, all rights reserved.
#
# This content is made available according to terms specified in
# License.zenoss under the directory where your Zenoss product is installed.
#
##############################################################################

import json
import logging
import os
log = logging.getLogger("zen.migrate")

import Migrate
import servicemigration as sm
from servicemigration.endpoint import Endpoint
from servicemigration import HealthCheck
import re

sm.require("1.1.11")

ZOPES = {
  'Zauth': '/opt/zenoss/etc/zope.conf',
  'zenapi': '/opt/zenoss/etc/zenapi.conf',
  'zendebug': '/opt/zenoss/etc/zendebug.conf',
  'zenreports': '/opt/zenoss/etc/zenreports.conf',
  'Zope': '/opt/zenoss/etc/zope.conf',
}

ZOPE_SESSION_PATTERN = re.compile('session.url([ ]*) 127.0.0.1:11211')

MEMCACHED_SESSION_ENDPOINT = Endpoint(
        name="memcached-session",
        purpose="import",
        application="memcached-session",
        portnumber=11212,
        protocol="tcp"
)

MEMCACHED_SESSION_HEALTHCHECK = HealthCheck(
            name="memcached_session_answering",
            interval=10.0,
            script="/opt/zenoss/bin/healthchecks/memcached_session_answering"
)


class AddMemcachedForSessions(Migrate.Step):
    """
    Update memcache healthcheck, and add the service to Core
    """

<<<<<<< HEAD
    version = Migrate.Version(300, 0, 0)
=======
    version = Migrate.Version(300, 0, 1)
>>>>>>> 0e2ce281
    changed = False

    def cutover(self, dmd):
        try:
            ctx = sm.ServiceContext()
        except sm.ServiceMigrationError:
            log.info("Couldn't generate service context, skipping.")
            return

        self.addMemcachedSssionsService(ctx)
        self.updateZopes(ctx)

        if self.changed:
            ctx.commit()

    def updateZopes(self, ctx):

        for zope in ZOPES.keys():
            services = filter(lambda s: s.name == zope, ctx.services)
            for service in services:
                currentEndpoints = [endpoint.name for endpoint in service.endpoints]
                if "memcached-session" not in currentEndpoints:
                    service.endpoints.append(MEMCACHED_SESSION_ENDPOINT)
                    for config in service.originalConfigs:
                        if ZOPES.get(service.name):
                            log.info("Updating original config %s for %s service", config.name, service.name)
                            config.content = ZOPE_SESSION_PATTERN.sub('session.url\\1 127.0.0.1:11212', config.content)
                            self.changed = True

                    for config in service.configFiles:
                        if ZOPES.get(service.name):
                            log.info("Updating current config %s for %s service", config.name, service.name)
                            config.content = ZOPE_SESSION_PATTERN.sub('session.url\\1 127.0.0.1:11212', config.content)
                            self.changed = True


                if not filter(lambda c: c.name == 'memcached_session_answering', service.healthChecks):
                    service.healthChecks.append(MEMCACHED_SESSION_HEALTHCHECK)
                    self.changed = True


    def addMemcachedSssionsService(self, ctx):
        memcached = filter(lambda s: s.name == "memcached-session", ctx.services)
        log.info("Found %i services named 'memcached'." % len(memcached))
        if not memcached:
            log.info("Creating new memcached-session service.")
            imageID = os.environ['SERVICED_SERVICE_IMAGE']
            new_memcached = memcached_sessions_service(imageID)
            infrastructure = ctx.findServices('^[^/]+/Infrastructure$')[0]
            ctx.deployService(json.dumps(new_memcached), infrastructure)
            self.changed = True


def memcached_sessions_service(imageID):
    return {
        "CPUCommitment": 1,
        "Command": "${ZENHOME:-/opt/zenoss}/bin/zenmemcached",
        "ConfigFiles": {
            "/etc/sysconfig/memcached": {
                "Filename": "/etc/sysconfig/memcached",
                "Owner": "root:root",
                "Permissions": "0644",
                "Content": 'PORT="11211"\nUSER="nobody"\
                \nMAXCONN="1024"\nCACHESIZE="{{percentScale .RAMCommitment 0.9 | bytesToMB}}"\
                \n{{ $size := (getContext . "global.conf.zodb-cache-max-object-size") }}\
                \nOPTIONS="-v -R 4096 -I {{if $size}} {{$size}} {{else}} 1048576 {{end}}"'
            }
        },
        "Description": "Dedicated memcached instance for zope sessions",
        "Endpoints": [
            {
                "Application": "memcached-session",
                "Name": "memcached-session",
                "ApplicationTemplate": "memcached-session",
                "PortNumber": 11211,
                "Protocol": "tcp",
                "Purpose": "export"
            }
        ],
        "HealthChecks": {
            "answering": {
                "Interval": 5.0,
                "Script": "{ echo stats; sleep 1; } | nc 127.0.0.1 11211 | grep -q uptime"
            }
        },
        "ImageID": imageID,
        "Instances": {
            "Min": 1
        },
        "Launch": "auto",
        "Name": "memcached-session",
        "RAMCommitment": "1G",
        "Tags": [
            "daemon"
        ]
    }

AddMemcachedForSessions()<|MERGE_RESOLUTION|>--- conflicted
+++ resolved
@@ -51,11 +51,7 @@
     Update memcache healthcheck, and add the service to Core
     """
 
-<<<<<<< HEAD
-    version = Migrate.Version(300, 0, 0)
-=======
     version = Migrate.Version(300, 0, 1)
->>>>>>> 0e2ce281
     changed = False
 
     def cutover(self, dmd):
