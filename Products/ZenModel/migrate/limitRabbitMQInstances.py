##############################################################################
#
# Copyright (C) Zenoss, Inc. 2017, all rights reserved.
#
# This content is made available according to terms specified in
# License.zenoss under the directory where your Zenoss product is installed.
#
##############################################################################

import logging
log = logging.getLogger("zen.migrate")

import Migrate
import servicemigration as sm
sm.require("1.1.9")



class LimitRabbitMQInstances(Migrate.Step):
    """
    Limit number of RabbitMQ's instances to 1.
    """

<<<<<<< HEAD
    version = Migrate.Version(300, 0, 0)
=======
    version = Migrate.Version(300, 0, 1)
>>>>>>> 0e2ce281

    def cutover(self, dmd):
        try:
            ctx = sm.ServiceContext()
        except sm.ServiceMigrationError:
            log.info("Couldn't generate service context, skipping.")
            return

        changed = False
        mq = [service for service in ctx.services
              if service.name == "RabbitMQ"]

        for service in mq:
            limits = service.instanceLimits
            limits.default = 1
            limits.minimum = 1
            limits.maximum = 1
            changed = True

        if changed:
            ctx.commit()
            log.info("Limit for RabbitMQ's instances was set to 1.")

LimitRabbitMQInstances()<|MERGE_RESOLUTION|>--- conflicted
+++ resolved
@@ -21,11 +21,7 @@
     Limit number of RabbitMQ's instances to 1.
     """
 
-<<<<<<< HEAD
-    version = Migrate.Version(300, 0, 0)
-=======
     version = Migrate.Version(300, 0, 1)
->>>>>>> 0e2ce281
 
     def cutover(self, dmd):
         try:
