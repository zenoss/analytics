##############################################################################
#
# Copyright (C) Zenoss, Inc. 2017, all rights reserved.
#
# This content is made available according to terms specified in
# License.zenoss under the directory where your Zenoss product is installed.
#
##############################################################################


import Migrate


"""
Add global cycle time zProp for 'COMMAND' type datasources,
migrate existing datasources which we have in core to use it.
"""


class AddzCommandCollectionInterval(Migrate.Step):
<<<<<<< HEAD
    version = Migrate.Version(200, 1, 0)
=======
    version = Migrate.Version(200, 2, 0)
>>>>>>> 1bc874b6

    
    def cutover(self, dmd):
        
        cycletime = '${here/zCommandCollectionInterval}'
        if not hasattr(dmd.Devices, 'zCommandCollectionInterval'):
            dmd.Devices._setProperty('zCommandCollectionInterval', 300, 'int')


            for template in [ t.getObject() for t in dmd.searchRRDTemplates()]:
                for ds in template.datasources():
                    if 'COMMAND' in ds.sourcetype and not ds.pack():
                        ds.cycletime = cycletime
           
                  
AddzCommandCollectionInterval()<|MERGE_RESOLUTION|>--- conflicted
+++ resolved
@@ -18,11 +18,7 @@
 
 
 class AddzCommandCollectionInterval(Migrate.Step):
-<<<<<<< HEAD
-    version = Migrate.Version(200, 1, 0)
-=======
     version = Migrate.Version(200, 2, 0)
->>>>>>> 1bc874b6
 
     
     def cutover(self, dmd):
