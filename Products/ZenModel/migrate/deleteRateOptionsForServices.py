##############################################################################
#
# Copyright (C) Zenoss, Inc. 2017, all rights reserved.
#
# This content is made available according to terms specified in
# License.zenoss under the directory where your Zenoss product is installed.
#
##############################################################################

import logging

log = logging.getLogger("zen.migrate")

import Migrate
import servicemigration as sm

sm.require("1.1.11")


class DeleteRateOptionsForServices(Migrate.Step):
    """
    Update/Add rateOptions for counters.
    Remove reset values.
    """

<<<<<<< HEAD
    version = Migrate.Version(300, 0, 0)
=======
    version = Migrate.Version(300, 0, 1)
>>>>>>> 0e2ce281

    def cutover(self, dmd):

        try:
            ctx = sm.ServiceContext()
        except sm.ServiceMigrationError:
            log.info("Couldn't generate service context, skipping.")
            return

        metrics = ("dataPoints", "eventCount", "missedRuns")


        daemons = filter(lambda s: 'daemon' in s.tags and 'collector' in s.tags, ctx.services)
        hubs = filter(lambda s: 'daemon' in s.tags and 'hub' in s.tags, ctx.services)

        def updateMetricConfig(metricConfigs, metricIDs):
            changed = False
            for mconfig in metricConfigs:
                for metric in mconfig.metrics:
                    if metric.counter == True and metric.ID in metricIDs:
                        changed = True
                        metric.counter = False
                        log.info("[{0}] metric config for {1} set to rate to False".format(svc.name, metric.ID))
            return changed

        def updateGraphConfigs(graphConfigs, metricNames):
            changed = False
            for gconfig in mprofile.graphConfigs:
                for dp in gconfig.datapoints:
                    if dp.rate == True and dp.metric in metricNames:
                        changed = True
                        dp.rate = False
                        dp.rateOptions = None
                        log.info("[{0}] graph config rate for {1} set to False".format(svc.name, dp.name))
            return changed
        
        changed = False
        for svc in daemons:
            mprofile = svc.monitoringProfile
            if updateGraphConfigs(mprofile.graphConfigs, metrics):
                changed = True
            if updateMetricConfig(mprofile.metricConfigs, metrics):
                changed = True

        for svc in hubs:
            mprofile = svc.monitoringProfile
            if updateMetricConfig(mprofile.metricConfigs, ['invalidations']):
                changed = True

        if changed:
            ctx.commit()


DeleteRateOptionsForServices()
<|MERGE_RESOLUTION|>--- conflicted
+++ resolved
@@ -23,11 +23,7 @@
     Remove reset values.
     """
 
-<<<<<<< HEAD
-    version = Migrate.Version(300, 0, 0)
-=======
     version = Migrate.Version(300, 0, 1)
->>>>>>> 0e2ce281
 
     def cutover(self, dmd):
 
