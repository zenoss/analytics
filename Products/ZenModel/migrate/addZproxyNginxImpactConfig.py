##############################################################################
#
# Copyright (C) Zenoss, Inc. 2017, all rights reserved.
#
# This content is made available according to terms specified in
# License.zenoss under the directory where your Zenoss product is installed.
#
##############################################################################


__doc__ = """Add proper pagespeed filter for impact
"""

import logging
import re
log = logging.getLogger("zen.migrate")

import Migrate
import servicemigration as sm
sm.require("1.1.5")

org_statement='pagespeed Disallow \"*/static/*\";\n\n'
new_statement='pagespeed  Disallow \"*/static/*\";\n        pagespeed  Disallow \"*/impact_graph*\";\n        pagespeed  Allow    \"*/impact_graph*.js\";\n\n'

class AddZproxyNginxImpactConfig(Migrate.Step):
<<<<<<< HEAD
    version = Migrate.Version(300, 0, 0)
=======
    version = Migrate.Version(300, 0, 1)
>>>>>>> 0e2ce281

    config_file = "/opt/zenoss/zproxy/conf/zproxy-nginx.conf"
    save_file = "/opt/zenoss/var/ext/zproxy-nginx.conf.orig"

    def update_config(self, zproxy):
        commit, wrote = False, False
        current_config, orig_config = None, None

        for cfg in zproxy.configFiles:
            if cfg.filename == self.config_file:
                current_config = cfg
                break

        for cfg in zproxy.originalConfigs:
            if cfg.filename == self.config_file:
                orig_config = cfg
                break

        if orig_config:
            new_content = orig_config.content.replace(org_statement, new_statement)
            if orig_config.content != new_content:
                orig_config.content = new_content
                commit = True

        if current_config:
            new_content = current_config.content.replace(org_statement, new_statement)
            if current_config.content != new_content:
                with open(self.save_file, 'w+') as f:
                    f.write(current_config.content)
                wrote = True
                current_config.content = new_content
                commit = True

        return commit, wrote

    def cutover(self, dmd):
        try:
            ctx = sm.ServiceContext()
        except sm.ServiceMigrationError:
            log.info("Couldn't generate service context, skipping.")
            return

        zproxy = ctx.getTopService()

        commit, wrote = self.update_config(zproxy)

        try:
            if commit:
                log.info("Updated zproxy configuration to the latest version.")
                ctx.commit()
        finally:
            if wrote:
                log.info(("A copy of your existing configuration has been saved to %s which is mounted to host's /opt/serviced/var/volumes/.../zenoss-var-ext directory.") % self.save_file)


AddZproxyNginxImpactConfig()<|MERGE_RESOLUTION|>--- conflicted
+++ resolved
@@ -23,11 +23,7 @@
 new_statement='pagespeed  Disallow \"*/static/*\";\n        pagespeed  Disallow \"*/impact_graph*\";\n        pagespeed  Allow    \"*/impact_graph*.js\";\n\n'
 
 class AddZproxyNginxImpactConfig(Migrate.Step):
-<<<<<<< HEAD
-    version = Migrate.Version(300, 0, 0)
-=======
     version = Migrate.Version(300, 0, 1)
->>>>>>> 0e2ce281
 
     config_file = "/opt/zenoss/zproxy/conf/zproxy-nginx.conf"
     save_file = "/opt/zenoss/var/ext/zproxy-nginx.conf.orig"
