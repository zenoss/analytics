--- conflicted
+++ resolved
@@ -19,11 +19,7 @@
 class RateCutoff(Migrate.Step):
     """Fix the credentials for consumer and query services"""
 
-<<<<<<< HEAD
-    version = Migrate.Version(200, 1, 0)
-=======
     version = Migrate.Version(200, 2, 0)
->>>>>>> 1bc874b6
 
     def cutover(self, dmd):
         try:
