##############################################################################
#
# Copyright (C) Zenoss, Inc. 2017, all rights reserved.
#
# This content is made available according to terms specified in
# License.zenoss under the directory where your Zenoss product is installed.
#
##############################################################################

import logging
import time
log = logging.getLogger("zen.migrate")

import Migrate
import servicemigration as sm

sm.require("1.1.11")

class RateCutoff(Migrate.Step):
    """Fix the credentials for consumer and query services"""

<<<<<<< HEAD
    version = Migrate.Version(300, 0, 0)
=======
    version = Migrate.Version(300, 0, 1)
>>>>>>> 0e2ce281

    def cutover(self, dmd):
        try:
            ctx = sm.ServiceContext()
        except sm.ServiceMigrationError:
            log.info("Couldn't generate service context, skipping.")
            return

        query_svcs = filter(lambda s: s.name == 'CentralQuery', ctx.services)
        for query_svc in query_svcs:
            configfiles = query_svc.originalConfigs + query_svc.configFiles
            for configfile in filter(lambda f: f.name == '/opt/zenoss/etc/central-query/configuration.yaml', configfiles):
                if "ignoreRateOption" not in configfile.content:
                    insertAfter = 'sendRateOptions:'
                    if insertAfter not in configfile.content:
                        insertAfter = 'metrics:'
                    lines = configfile.content.split('\n')
                    newLines = []
                    for line in lines:
                        newLines.append(line)
                        if insertAfter in line:
                            newLines.append('  ignoreRateOption: true')
                            newLines.append('  rateOptionCutoffTs: {{(getContext . "centralquery.ratecutoff")}}')
                    configfile.content = '\n'.join(newLines)

        parent = ctx.getTopService()
        if "centralquery.ratecutoff" not in parent.context:
            now = int(time.time() * 1000)
            parent.context["centralquery.ratecutoff"] = now

        ctx.commit()

RateCutoff()
<|MERGE_RESOLUTION|>--- conflicted
+++ resolved
@@ -19,11 +19,7 @@
 class RateCutoff(Migrate.Step):
     """Fix the credentials for consumer and query services"""
 
-<<<<<<< HEAD
-    version = Migrate.Version(300, 0, 0)
-=======
     version = Migrate.Version(300, 0, 1)
->>>>>>> 0e2ce281
 
     def cutover(self, dmd):
         try:
