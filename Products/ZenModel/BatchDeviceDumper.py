#!/usr/bin/env python
##############################################################################
# 
# Copyright (C) Zenoss, Inc. 2011, all rights reserved.
# 
# This content is made available according to terms specified in
# License.zenoss under the directory where your Zenoss product is installed.
# 
##############################################################################


"""zenbatchdump

zenbatchdump dumps a list of devices to a file.
"""

import sys
import re
from datetime import datetime
import platform
from collections import defaultdict

import Globals

from Products.ZenUtils.ZCmdBase import ZCmdBase
from Products.ZenModel.DeviceClass import DeviceClass
from Products.ZenModel.Device import Device
from Products.ZenModel.DeviceOrganizer import DeviceOrganizer


class BatchDeviceDumper(ZCmdBase):

    sample_configs = """#
# zenbatchdump run on host zenoss41 on date 2011-10-16 16:34:23.569920
# with --root=Devices/Server/Linux
# To load this Device dump file, use:
#   zenbatchload <file>


'/Locations'
'/Locations/TestZenBatchDumper'
'/Locations/TestZenBatchDumper/City1'
'/Locations/TestZenBatchDumper/City1/Building1'
'/Locations/TestZenBatchDumper/City2'


'/Systems'
'/Systems/TestZenBatchDumper'
'/Systems/TestZenBatchDumper/System1'
'/Systems/TestZenBatchDumper/Scary/System2'
'/Systems/TestZenBatchDumper/Scary/System3'


'/Groups'
'/Groups/TestZenBatchDumper'
'/Groups/TestZenBatchDumper/Production'
'/Groups/TestZenBatchDumper/Production/Critical'
'/Groups/TestZenBatchDumper/Production/Secondary'
'/Groups/TestZenBatchDumper/TEST'
'/Groups/TestZenBatchDumper/DEV'

'/Devices/TestZenBatchDumper'  zCollectorPlugins=['zenoss.snmp.NewDeviceMap', 'zenoss.snmp.DeviceMap', 'HPDeviceMap', 'DellDeviceMap', 'zenoss.snmp.InterfaceMap', 'zenoss.snmp.RouteMap', 'zenoss.snmp.IpServiceMap', 'zenoss.snmp.HRFileSystemMap', 'zenoss.snmp.HRSWInstalledMap', 'zenoss.snmp.HRSWRunMap', 'zenoss.snmp.CpuMap', 'HPCPUMap', 'DellCPUMap', 'DellPCIMap'], zIcon='/zport/dmd/img/icons/server.png'

'/Devices/TestZenBatchDumper/Server'  zCollectorPlugins=['zenoss.snmp.NewDeviceMap', 'zenoss.snmp.DeviceMap', 'HPDeviceMap', 'DellDeviceMap', 'zenoss.snmp.InterfaceMap', 'zenoss.snmp.RouteMap', 'zenoss.snmp.IpServiceMap', 'zenoss.snmp.HRFileSystemMap', 'zenoss.snmp.HRSWInstalledMap', 'zenoss.snmp.HRSWRunMap', 'zenoss.snmp.CpuMap', 'HPCPUMap', 'DellCPUMap', 'DellPCIMap'], zIcon='/zport/dmd/img/icons/server.png'

'/Devices/TestZenBatchDumper/Server/Linux'  zCollectorPlugins=['zenoss.snmp.NewDeviceMap', 'zenoss.snmp.DeviceMap', 'HPDeviceMap', 'DellDeviceMap', 'zenoss.snmp.InterfaceMap', 'zenoss.snmp.RouteMap', 'zenoss.snmp.IpServiceMap', 'zenoss.snmp.HRFileSystemMap', 'zenoss.snmp.HRSWRunMap', 'zenoss.snmp.CpuMap', 'HPCPUMap', 'DellCPUMap', 'DellPCIMap'], zHardDiskMapMatch='^[hs]d[a-z]\\d+$|c\\d+t\\d+d\\d+s\\d+$|^cciss\\/c\\dd\\dp\\d$|^dm\\-\\d$', zIcon='/zport/dmd/img/icons/server-linux.png', zIpServiceMapMaxPort=8090

'localhost' setHWProductKey=('.1.3.6.1.4.1.8072.3.2.10', 'net snmp'), setHWSerialNumber='', setHWTag='', setLastChange=DateTime('2011/10/16 09:07:53.208444 GMT-7'), setManageIp='127.0.0.1', setOSProductKey='Linux 2.6.18-164.el5', setPriority=3, setProdState=1000, setPerformanceMonitor='localhost'

'thor' setLocation='/Locations/TestZenBatchDumper/City1', setSystems=['/Systems/TestZenBatchDumper/Scary/System2', '/Systems/TestZenBatchDumper/System1'], setGroups=['/Groups/TestZenBatchDumper/TEST', '/Groups/TestZenBatchDumper/DEV'], setHWProductKey=('.1.3.6.1.4.1.8072.3.2.10', 'net snmp'), setHWSerialNumber='', setHWTag='', setLastChange=DateTime('2011/10/16 09:22:59.450108 GMT-7'), setManageIp='192.168.55.225', setOSProductKey='Linux 2.6.32-25-server', setPriority=4, setProdState=1000, setPerformanceMonitor='localhost'

'loki' setLocation='/Locations/TestZenBatchDumper/City2', setSystems=['/Systems/TestZenBatchDumper/System1'], setGroups=['/Groups/TestZenBatchDumper/Production/Critical'], setHWProductKey=('.1.3.6.1.4.1.8072.3.2.10', 'net snmp'), setHWSerialNumber='', setHWTag='', setLastChange=DateTime('2011/10/16 09:19:59.450108 GMT-7'), setManageIp='192.168.55.223', setOSProductKey='Linux 2.6.32-25-server', setPriority=4, setProdState=1000, setPerformanceMonitor='localhost'

'/Devices/TestZenBatchDumper/Server/Windows'  zCollectorPlugins=['zenoss.snmp.NewDeviceMap', 'zenoss.snmp.DeviceMap', 'HPDeviceMap', 'DellDeviceMap', 'zenoss.snmp.InterfaceMap', 'zenoss.snmp.RouteMap', 'zenoss.snmp.IpServiceMap', 'zenoss.snmp.HRFileSystemMap', 'zenoss.snmp.HRSWInstalledMap', 'zenoss.snmp.HRSWRunMap', 'zenoss.snmp.CpuMap', 'HPCPUMap', 'DellCPUMap', 'DellPCIMap', 'zenoss.snmp.InformantHardDiskMap', 'zenoss.wmi.WinServiceMap'], zHardDiskMapMatch='.*', zIcon='/zport/dmd/img/icons/server-windows.png', zWinEventlog=True, zWmiMonitorIgnore=False

'/Devices/TestZenBatchDumper/Server/Windows/WMI'  zCollectorPlugins=['zenoss.wmi.WindowsDeviceMap', 'zenoss.wmi.WinServiceMap', 'zenoss.wmi.CpuMap', 'zenoss.wmi.FileSystemMap', 'zenoss.wmi.IpInterfaceMap', 'zenoss.wmi.IpRouteMap', 'zenoss.wmi.MemoryMap', 'zenoss.wmi.ProcessMap', 'zenoss.wmi.SoftwareMap'], zDeviceTemplates=['Device_WMI'], zWinPerfCycleSeconds=300, zWinPerfCyclesPerConnection=10

'192.168.5.219' zWinPassword='easyPassword', zWinUser='admin', setLocation='/Locations/TestZenBatchDumper/City1/Building1', setGroups=['/Groups/TestZenBatchDumper/Production/Secondary'], setHWProductKey=('Unknown', 'Chassis Manufacture'), setHWSerialNumber='Chassis Serial Number', setHWTag='Asset-1234567890', setLastChange=DateTime('2011/10/16 09:19:56.920976 GMT-7'), setManageIp='192.168.55.229', setOSProductKey=('Windows 7 Home Premium ', 'Microsoft'), setPriority=3, setProdState=1000, setPerformanceMonitor='localhost'


# Dumped:
#            Locations: 5
#               Groups: 7
#              Systems: 5
#        DeviceClasses: 5
#              Devices: 4
"""
    # Do not export out the following setter method data
    ignoreSetters = (
        'setLastPollSnmpUpTime', 'setSnmpLastCollection',
        'setSiteManager', 'setLocation', 'setGroups', 'setSystems',
        'setProperty', 'setZenProperty',
    )

    _ucsTypes = {
        "UCS-Manager": "ucsmanager",
        "C-Series": "cimc-c",
        "E-Series": "cimc-e"
    }

    _ucsTypeMatcher = re.compile(
        r"/(%s)" % r"|".join(r"%s\b" % k for k in _ucsTypes.keys())
    )

    def __init__(self, *args, **kwargs):
        ZCmdBase.__init__(self, *args, **kwargs)
        self.defaults = {}
        self.emittedDeviceClasses = set()

    def _prepRoot(self):
        """
        initializes and verify the device root and prune options properly
 
        @return: was initialization successful
        @rtype: bool
        """
        if hasattr(self, 'root'):
            return True

        if self.options.root == "":
            self.root = self.dmd.Devices
            self.options.prune = False
        else:
            try:
                self.root = self.dmd.unrestrictedTraverse(self.options.root)
            except KeyError:
                self.log.error("%s is not a valid DeviceOrganizer path under %s\n",
                               self.options.root, self.dmd.getPrimaryUrlPath())
                return False

        self.rootPath = self.root.getPrimaryUrlPath()

        # Because it's possible to follow multiple routes through a tree,
        # ensure that at the end of the day we only process things from
        # our original root object
        self.cachedRootSubDevices = self.root.getSubDevices()
        return True

    def _emitProps(self, obj):
        """
        Returns string of object local zProperties, cProperties and "setter"
        properties suitable for ZenBatchLoader

        @parameter obj: a Device or DeviceClass (or perhaps Location later)
        @type obj: ZenModelRM
        @return: string containing local zProperties as documented in above sample
        @rtype str
        """
        props = []

        # description has neither setter nor getter so we special-case it here
        desc = getattr(obj, "description", "")
        if desc:
            props.append("%s=%s" % ('description', repr(desc)))

        def exportZProperties(obj):
            # 4.x has dev.exportZProperties()
            if hasattr(obj, 'exportZProperties'):
                return obj.exportZProperties()
            # 3.x *might* have zenPropertyIds
            props = []
            if not hasattr(obj, 'zenPropertyIds'):
                return props
            for zId in obj.zenPropertyIds():
                prop = dict(
                        id=zId,
                        islocal=obj.hasProperty(zId),
                        type=obj.getPropertyType(zId),
                        path=obj.zenPropertyPath(zId),
                        options=obj.zenPropertyOptions(zId),
                        value=None,
                        valueAsString=obj.zenPropertyString(zId)
                        )
                if not obj.zenPropIsPassword(zId):
                    prop['value'] = obj.getZ(zId)
                else:
                    prop['value'] = obj.zenPropertyString(zId)
                props.append(prop)

            return props

        # Z-properties
        for prop in ((x['id'], repr(x['value'])) for x in exportZProperties(obj) \
                           if self.isPropExportable(x)):
            key = prop[0]
            if obj.zenPropIsPassword(key):
                val = repr(getattr(obj, key, ''))
                prop = (key, val)
            props.append("%s=%s" % prop)

        # C-properties
        for cProp in obj.custPropertyMap():
            if cProp['id'] == 'cDateTest': continue
            value = getattr(obj,cProp['id'],'')
            if value and value != '':
                props.append("%s=%s" % (cProp['id'], repr(value)))

        for setMethod in [setter for setter in dir(obj) if setter.startswith('set')]:
            if setMethod in self.ignoreSetters:
                continue
            getMethod = setMethod.replace('set', 'get', 1)
            getter = getattr(obj, getMethod, None)
            if getter and callable(getter):
                # Deal with brain damaged get/setProdState
                if setMethod == 'setProdState':
                    states = obj.getProdStateConversions()
                    for state in states:
                        if getter() in state:
                            value = state[1]
                else:
                    try:
                        value = getter()
                    except Exception:
                        msg = "Unable to use '%s' getter() method on %s" % (
                                 getMethod, obj.getPrimaryUrlPath())
                        self.log.exception(msg)
                if value and value != '':
                    props.append("%s=%s" % (setMethod, repr(value)))
            else:
                # for setters that have no getter, try a bare attribute
                value = getattr(obj, setMethod[3:].lower(), None)
                if value and value != '':
                    props.append("%s=%s" % (setMethod, repr(value)))

        # There's always got to be a weirdie....
        if ('getPerformanceServerName' in dir(obj)):
            props.append("setPerformanceMonitor=" + repr(obj.getPerformanceServerName()))
        return sorted(props)

    def isPropExportable(self, propdict):
        """
        Dump the specified property to the output file?
        propdict contents:
             id - name of the zprop
             category - as displayed in the 'Configuration Property' area
             islocal - overridden here?
             value - raw value
             options - complete list of items that can be chosen
             valueAsString - value in string format
             path - path of where the zprop was defined
             type - 'password', 'string', 'int', 'float', 'date', 'lines'

        """
        return propdict['islocal']

    def _emitDev(self, dev):
        """
        Returns a device and its zProperties in strings appropriate for ZenBatchLoader
       
        @parameter dev: Device object to emit
        @type dev: Device
        @return: device name and list of Device-local zProperties and cProperties
        @rtype: tuple of strings
        """

        result = self._emitProps(dev)

        location = dev.location()
        if location:
            result.append("setLocation=" + repr("/".join(location.getPrimaryPath()[4:])))

        systems = self._normalizePaths(dev.systems())
        if systems:
            result.append("setSystems=" + repr(systems))

        groups = self._normalizePaths(dev.groups())
        if groups:
            result.append("setGroups=" + repr(groups))

        if self.options.noorganizers:
            # Need to be able to tell which device class we came from
            result.append("moveDevices=('%s', '%s')" % (
                          '/'.join(dev.getPrimaryPath()[:-2]), dev.id))

        if dev.comments:
            result.append('comments=%r' % (dev.comments,))

        return (repr(dev.getId()), sorted(result))

    def _normalizePaths(self, objList):
        """
        Given a list of objects, make their URL path representation
        look closer to what is seen in 'Infrastructure' view.
        """
        return sorted('/' + '/'.join(obj.getPrimaryPath()[4:]) for obj in objList)

    def _emitOrg(self, org):
        """
        Returns a device organizer with its type and local properties

        @parameter org: DeviceOrganizer to emit
        @type org: DeviceOrganizer
        @return: device organizer name, type and properties
        @rtype: tuple of strings
        """
        path = org.getPrimaryPath()
        name = "'/%s' " % "/".join(path[3:])
        props = self._emitProps(org)

        if '/Locations/' in path:
            props.append('setAddress="%s"' % org.address)

        return (name, props)

    def _backtraceOrg(self, outFile, obj):
        """
        Recurse upward from a device emitting parent DeviceClasses if not already emitted
       
        @parameter outFile: file object to which output is written
        @type outFile: file or other object with .write() method that is simillar
        @parameter dev: Device/DeviceClass for whom we emit parent Organizer paths
        @type dev: Device or DeviceClass
        @return: number of DeviceClasses emitted
        @rtype: int
        """

        result = 0
        if isinstance(obj, Device):
            # back out to first containing DeviceOrganizer
            obj = obj.getPrimaryParent().getPrimaryParent()

        if not obj in self.emittedDeviceClasses:
            parent = obj.getPrimaryParent()
            # don't recurse to dmd
            if parent.getPrimaryPath()[2:] != self.dmd.getPrimaryPath()[2:]:
                result = self._backtraceOrg(outFile, parent)

            definition = self.getLoaderDefinition(obj)
            if definition is None:
                name, props = self._emitOrg(obj)
            else:
                name, props = definition

            outFile.write("\n%s %s\n" % (name, ", ".join(props)))
            self.emittedDeviceClasses.add(obj)
            result += 1
        return result
 
    def listLSGOTree(self, outFile, branch):
        """
        Recurse through the Locations, Systems and Groups trees
        printing out Organizers with properties

        @parameter outFile: output object to which we write output
        @type outFile: file or other object with .write() method that is simillar
        @parameter branch: object reference to current tree branch
        @type branch: DeviceOrganizer
        @return: number of Locations, Systems or Groups dumped
        @rtype: int
        """
        if getattr(self, 'rootPath', None) is None:
            # for unit tests and unexpected uses
            if not self._prepRoot():
                return -1;

        result = 0

        if not isinstance(branch, DeviceOrganizer):
            raise TypeError("listLSGOTree must start in a DeviceOrganizer not (%s)" % branch)

        # Hidden option for pruning LSG Organizers as pruned 
        # ones may get referenced by unpruned devices
        # This is to be used by unit tests to simplify output
        if getattr(self.options, 'pruneLSGO', None) and \
           not isinstance(self.root, DeviceClass) and \
           not (branch.getPrimaryUrlPath().startswith(self.rootPath) or \
                self.root.getPrimaryUrlPath().startswith(branch.getPrimaryUrlPath())):
            return result

        outFile.write("\n")
        (name, props) = self._emitOrg(branch)
        result += 1
        outFile.write("\n%s %s\n" % (name, ", ".join(props)))
        
        for org in branch.children():
           result += self.listLSGOTree(outFile, org)
        return result

    def makeRegexMatcher(self):
        if self.options.regex:
            regex = re.compile(self.options.regex)
            return lambda dev: dev is not None and regex.match(dev.getPrimaryId())

    def chooseDevice(self, root, matcher=None):
        for dev in root.devices():
            if not dev in self.cachedRootSubDevices:
                continue
            if matcher:
                if matcher(dev):
                    yield dev
            else:
                yield dev

    def listDeviceTree(self, outFile, branch=None):
        """
        Recurse through the Devices tree printing out Organizers and
        Devices with properties
        return number of Devices emitted

        @parameter outFile: output object to which we write output
        @type outFile: file or other object with .write() method that is simillar
        @parameter branch: object reference to current tree branch
        @type branch: DeviceClass (or perhaps DeviceOrganizer at worst)
        @return: number of leaf Devices and DeviceClasses dumped
        @rtype: dict
        """
        if getattr(self, 'rootPath', None) is None:
            # for unit tests and unexpected uses
            if not self._prepRoot():
                return { 'fail' : True }

        if branch is None:
            branch = self.root

        if not isinstance(branch, DeviceClass):
            raise TypeError("listDeviceTree must start in a DeviceClass not " + repr(branch))

        self.device_regex = self.makeRegexMatcher()

        return self._listDeviceTree(outFile, branch)

    def _listDeviceTree(self, outFile, branch=None):
        result = defaultdict(int)
        result['DeviceClasses'] = 0
        result['Devices'] = 0

        # Dump DeviceClass if not pruned
        if not self.options.prune or branch.getPrimaryUrlPath() in self.rootPath:
            if not self.options.noorganizers:
                outFile.write("\n")
                definition = self.getLoaderDefinition(branch)
                if definition is None:
                    name, props = self._emitOrg(branch)
                else:
                    name, props = definition
                    # add zProperties and others here to UCS device class
                    # workaround of workaround
                    _, emit_props = self._emitOrg(branch)
                    if emit_props:
                        props.extend(emit_props)
                result['DeviceClasses'] += 1
                outFile.write("\n%s %s\n" % (name, ", ".join(props)))
                self.emittedDeviceClasses.add(branch)

        # Dump all eligible Devices in this DeviceClass
        # (pruning occurs in .chooseDevice() )
        for dev in self.chooseDevice(branch, self.device_regex):
            try:
                name = dev.titleOrId()
                props = self.getLoaderProps(dev)
                if props is None:
                    (name, props) = self._emitDev(dev)
            except Exception:
                # Due to the fact that there might be a ZODB device issue,
                # do as little as possible
                msg = "Unable to export %s" % dev
                self.log.critical(msg)
                self.log.exception(msg)
                continue

            if not self.options.noorganizers:
                # ensure that if we've pruned Organizers above this
                # Device that we emit them first
                result['DeviceClasses'] += self._backtraceOrg(outFile, dev)

            outFile.write("\n%s %s\n" % (name, ", ".join(props)))
            result['Devices'] += 1
        
        # Recurse on down the tree
        # Unless we're in VMware land...
        if branch.getPrimaryUrlPath() == '/zport/dmd/Devices/VMware':
            found = self.listVMwareEndpoints(outFile, branch)
            result['Devices'] += found['Devices']
            return result

        # ... or in Cisco UCS land....
        if branch.getPrimaryUrlPath() == '/zport/dmd/Devices/CiscoUCS' and isinstance(branch, Device):
            found = self.listCiscoUCS(outFile, branch)
            result['Devices'] += found['Devices']
            return result

        for org in branch.children():
           found = self._listDeviceTree(outFile, org)
           result['Devices'] += found['Devices']
           result['DeviceClasses'] += found['DeviceClasses']     
        return result

    def buildOptions(self):
        """
        Add our command-line options to the basics
        """
        ZCmdBase.buildOptions(self)

        self.parser.add_option('--root',
             dest = "root", default = "",
             help = "Set the root Device Path to dump (eg: /Devices/Servers "
                    "or /Devices/Network/Cisco/Nexus; default: /Devices)")

        self.parser.add_option('-o', '--outFile',
             dest = 'outFile', default = sys.__stdout__,
             help = "Specify file to which zenbatchdump will write output")

        self.parser.add_option('--regex',
             dest = 'regex', default = '',
             help = "Specify include filter for device objects")

        self.parser.add_option('--prune',
             dest = 'prune', default = False,
             action = 'store_true',
             help = "Should DeviceClasses only be dumped if part of root path")

        self.parser.add_option('--allzprops',
             dest = 'allzprops', default = False,
             action = 'store_true',
             help = "Should z properties (including acquired values) be dumped?")

        self.parser.add_option('--noorganizers',
             dest = 'noorganizers', default = False,
             action = 'store_true',
             help = "Should organizers (device classes, groups, etc) be dumped?")

        self.parser.add_option('--collectors_only',
             dest = 'collectors_only', default = False,
             action = 'store_true',
             help = "Dump only the distributed hub/collector information?")

    def run(self):
        """
        Run the batch device dump
        """
        outFile = self.getOutputHandle()

        # ensure we have a valid root
        if self.options.root:
            if self.options.root[0] == '/':
                self.options.root = self.options.root[1:]
            if not self._prepRoot():
                outFile.close()
                sys.exit(2)

        self.printHeader(outFile)
        if hasattr(self.dmd.Monitors, 'Hub'):
            self.listHubsCollectors(outFile)
        if self.options.collectors_only:
            outFile.close()
            sys.exit(0)

        foundLSGO = {}
        foundLSGO['Locations'] = self.listLSGOTree(outFile, self.dmd.Locations)
        foundLSGO['Systems'] = self.listLSGOTree(outFile, self.dmd.Systems)
        foundLSGO['Groups'] = self.listLSGOTree(outFile, self.dmd.Groups)
        foundDevices = self.listDeviceTree(outFile)
        self.printTrailer(outFile, foundLSGO, foundDevices)
        outFile.close()

    def getOutputHandle(self):
        if isinstance(self.options.outFile, str):
            if self.options.outFile == '-':
                return sys.stdout
            try:
                outFile = open(self.options.outFile, "w")
            except IOError as e:
                self.log.error("Cannot open file %s for writing: %s",
                               self.options.outFile, e)
                sys.exit(1)
        else:
            outFile = self.options.outFile
            self.options.outFile = outFile.name

        return outFile

    def printHeader(self, outFile):
        curDate = datetime.now()
        hostname = platform.node()
        outFile.write("# zenbatchdump run on host %s on date %s\n" % (hostname,str(curDate)))
        outFile.write("# with --root=%s\n" % self.options.root)
        outFile.write("# To load this Device dump file, use:\n")
        outFile.write("#   zenbatchload <file>\n")

    def printTrailer(self, outFile, foundLSGO, foundDevices):
        outFile.write("\n# Dumped:\n")
        for type in foundLSGO:
            outFile.write("#        %13s: %d\n" % (type, foundLSGO[type]))
        for type in foundDevices:
            outFile.write("#        %13s: %d\n" % (type, foundDevices[type]))

    def getLoaderDefinition(self, obj):
        """
        Workaround to avoid adding a dumper interface and RPS'ing all the way back to 2.5.2
        """
        path = obj.getPrimaryPath()
        name = "'/%s' " % "/".join(path[3:])
        path = obj.getPrimaryUrlPath()
        if path == '/zport/dmd/Devices/VMware':
            line = "loader='vmware', loader_arg_keys=['host', 'username', 'password', 'useSsl', 'id', 'collector']"
            return name, [line]

        elif path == '/zport/dmd/Devices/vSphere':
            line = "loader='VMware vSphere', loader_arg_keys=['title', 'hostname', 'username', 'password', 'ssl', 'collector']"
            return name, [line]

<<<<<<< HEAD
        elif path == '/zport/dmd/Devices/CiscoUCS':
            line = "loader='ciscoucs', loader_arg_keys=['host', 'username', 'password', 'useSsl', 'port', 'collector']"
=======
        elif path.startswith('/zport/dmd/Devices/CiscoUCS'):
            loaderArgKeys = ['host', 'username', 'password', 'useSsl', 'port', 'collector']
            if "UCS-Central" in path:
                loaderName = "ciscoucscentral"
            else:
                loaderName = "ciscoucs"
                loaderArgKeys.append("ucstype")
            line = "loader='%s', loader_arg_keys=%r" % (loaderName, loaderArgKeys)
>>>>>>> d1381b82
            return name, [line]

        elif path.startswith('/zport/dmd/Monitors/Hub/'):
            line = "loader='dc_hub', loader_arg_keys=['hubId', 'poolId']"
            return name, [line]

        elif path.startswith('/zport/dmd/Monitors/Performance/'):
            line = "loader='dc_collector', loader_arg_keys=['monitorId', 'poolId', 'hubPath']"
            return name, [line]

    def getLoaderProps(self, obj):
        """
        Workaround to avoid adding a dumper interface and RPS'ing all the way back to 2.5.2

        Returns an array of strings of the form 'name=value'
        """
        path = obj.getPrimaryUrlPath()
        if path.startswith('/zport/dmd/Devices/VMware'):
            props = dict(host=obj.zVMwareViEndpointHost, username=obj.zVMwareViEndpointUser,
                         password=obj.zVMwareViEndpointPassword,
                         id=obj.id, collector=obj.zVMwareViEndpointMonitor
                        )
            props = ["%s='%s'" % (key, value) for key, value in props.items()]
            props.append('useSsl=%s' % obj.zVMwareViEndpointUseSsl)
            return props

        elif path.startswith('/zport/dmd/Devices/vSphere'):
            props = dict(hostname=obj.zVSphereEndpointHost, username=obj.zVSphereEndpointUser,
                    password=obj.zVSphereEndpointPassword, ssl=obj.zVSphereEndpointUseSsl,
                    title=obj.titleOrId(), collector=obj.perfServer().id)
            props = ["%s='%s'" % (key, value) for key, value in props.items()]
            return props

        elif path.startswith('/zport/dmd/Devices/CiscoUCS'):
            if "UCS-Central" in path:
                username = obj.zCiscoUCSCentralUsername
                password = obj.zCiscoUCSCentralPassword
                usessl = obj.zCiscoUCSCentralUseSSL
                port = obj.zCiscoUCSCentralPort
            else:
                username = obj.zCiscoUCSManagerUser
                password = obj.zCiscoUCSManagerPassword
                usessl = obj.zCiscoUCSManagerUseSSL
                port = obj.zCiscoUCSManagerPort
            props = dict(host=obj.titleOrId(), username=username,
                         password=password,
                         collector=obj.perfServer().id
                        )
            props = ["%s='%s'" % (key, value) for key, value in props.items()]
            props.append('useSsl=%s' % usessl)
            props.append('port=%s' % port)
            matched = self._ucsTypeMatcher.search(path)
            ucstype = self._ucsTypes.get(matched.group(1)) if matched else ''
            if ucstype:
                props.append("ucstype='%s'" % ucstype)
            return props

        elif path.startswith('/zport/dmd/Monitors/Hub/'):
            # Hub
            props = dict(hubId=obj.id, poolId=obj.poolId)
            props = ["%s='%s'" % (key, value) for key, value in props.items()]

            return props

        elif path.startswith('/zport/dmd/Monitors/Performance/'):
            # Collector
            hubPath = obj.hub().getPrimaryUrlPath()
            props = dict(monitorId=obj.id, poolId=obj.poolId, hubPath=hubPath)
            props = ["%s='%s'" % (key, value) for key, value in props.items()]

            return props

    def listVMwareEndpoints(self, outFile, branch):
        result = dict(Devices=0)
        # Note: VMware endpoints are organizers under /Devices/VMware
        for endpoint in branch.children():
            name = endpoint.titleOrId()
            props = self.getLoaderProps(endpoint)
            outFile.write("\n%s %s\n" % (name, ", ".join(props)))
            result['Devices'] += 1

        return result

    def listCiscoUCS(self, outFile, branch):
        result = dict(Devices=0)
        for endpoint in branch.children():
            name = endpoint.titleOrId()
            props = self.getLoaderProps(endpoint)
            outFile.write("\n%s %s\n" % (name, ", ".join(props)))
            result['Devices'] += 1

        return result

    def listHubsCollectors(self, outFile):
        dcHeader = """
#
# ==== Begin distributed hub/collector information ===================
#
# Note:
#   1. The root password for the initial install of a hub/collector
#      is NOT stored, so this output MUST be modified IF passwords
#      are being used (as opposed to SSH keys).
#
#   2. 'installcreds' is either 'rootpasswd' or not (ie random text works fine)
#      This is subject to change.
#
#   3. 'installtype' is either 'local' or not (ie random text works fine)
#
#   4. The 'localhost' hub/collector is *NOT* dumped.
#
#   5. Collector properties are not loadable by zenbatchdump.
#      A commented out version of the properties suitable for running
#      in zendmd is output.
#      awk -F 'ZENDMD ' '/ZENDMD/ { print $2; }' batchloadfile > collector_config.zendmd
#      zendmd --script collector_config.zendmd
#
"""

        dcTrailer = """
# ==== End distributed hub/collector information ===================

"""

        dumpedConfig = False
        for hub in self.dmd.Monitors.Hub.getHubs():
            if hub.id != 'localhost':
                if not dumpedConfig:
                    outFile.write(dcHeader)
                    dumpedConfig = True

                # Always dump hub definitions
                name, props = self.getLoaderDefinition(hub)
                name = '/Monitors/Hub'
                outFile.write("\n%s %s\n" % (name, ", ".join(props)))
                props = self.getLoaderProps(hub)
                name = hub.id
                outFile.write("%s %s\n" % (name, ", ".join(props)))

            # Only dump collector definitions once per hub
            dumpedDefLine = False
            for collector in hub.collectors():
                if not dumpedConfig:
                    outFile.write(dcHeader)
                    dumpedConfig = True

                if collector.id == 'localhost':
                    self.dumpCollectorProperties(outFile, collector)
                    continue

                if not dumpedDefLine:
                    name, props = self.getLoaderDefinition(collector)
                    name = '/Monitors/Performance'
                    outFile.write("\n%s %s\n" % (name, ", ".join(props)))
                    dumpedDefLine = True

                props = self.getLoaderProps(collector)
                name = collector.id
                outFile.write("%s %s\n" % (name, ", ".join(props)))
                self.dumpCollectorProperties(outFile, collector)

        if dumpedConfig:
            outFile.write(dcTrailer)

        result = dict(Devices=0)
        return result

    def dumpCollectorProperties(self, outFile, collector):
        # Write out configuration information not directly loadable
        # by zenbatchloader
        # The following command is to be run in zendmd
        preface = "col=%s" % '.'.join(collector.getPrimaryPath()[2:])
        props = [preface]
        for key, value in sorted(collector.propertyItems()):
            if isinstance(value, str):
                if not value:
                    continue # Don't add empty strings
                value = "'%s'" % value
            data = "col.%s = %s" % (key, value)
            props.append(data)
        outFile.write("# ZENDMD %s\n" % '; '.join(props))


if __name__=='__main__':
    batchDumper = BatchDeviceDumper()
    batchDumper.run()<|MERGE_RESOLUTION|>--- conflicted
+++ resolved
@@ -599,10 +599,6 @@
             line = "loader='VMware vSphere', loader_arg_keys=['title', 'hostname', 'username', 'password', 'ssl', 'collector']"
             return name, [line]
 
-<<<<<<< HEAD
-        elif path == '/zport/dmd/Devices/CiscoUCS':
-            line = "loader='ciscoucs', loader_arg_keys=['host', 'username', 'password', 'useSsl', 'port', 'collector']"
-=======
         elif path.startswith('/zport/dmd/Devices/CiscoUCS'):
             loaderArgKeys = ['host', 'username', 'password', 'useSsl', 'port', 'collector']
             if "UCS-Central" in path:
@@ -611,7 +607,6 @@
                 loaderName = "ciscoucs"
                 loaderArgKeys.append("ucstype")
             line = "loader='%s', loader_arg_keys=%r" % (loaderName, loaderArgKeys)
->>>>>>> d1381b82
             return name, [line]
 
         elif path.startswith('/zport/dmd/Monitors/Hub/'):
