##############################################################################
#
# Copyright (C) Zenoss, Inc. 2017, all rights reserved.
#
# This content is made available according to terms specified in
# License.zenoss under the directory where your Zenoss product is installed.
#
##############################################################################


import logging
import re
from itertools import islice

from interfaces import IModelCatalog, IModelCatalogTool
from model_catalog_tool_helper import ModelCatalogToolHelper, ModelCatalogToolGenericHelper
from Products.AdvancedQuery import Eq, Or, Generic, And, In, MatchRegexp, MatchGlob

from Products.ZenUtils.NaturalSort import natural_compare
from Products.Zuul.catalog.interfaces import IModelCatalog
from Products.Zuul.catalog.model_catalog import SearchResults, MODEL_INDEX_UID_FIELD, OBJECT_UID_FIELD
from Products.Zuul.infos import InfoBase
from Products.Zuul.interfaces import IInfo
from Products.Zuul.tree import StaleResultsException
from Products.Zuul.utils import dottedname, allowedRolesAndGroups, unbrain
from zenoss.modelindex.model_index import SearchParams
from zope.interface import implements
from zope.component import getUtility


log = logging.getLogger("model_catalog_tool")


class ModelCatalogTool(object):
    """ Search the model catalog """

    implements(IModelCatalogTool)

    def __init__(self, context):
        self.context = context
        self.model_catalog_client = getUtility(IModelCatalog).get_client(context)
        self.helper = ModelCatalogToolHelper(self)
        # Helpers for legacy catalogs
        self.layer2 = None
        self.layer3 = None
        self.devices = None
        self.ips = None
        self.global_catalog = None
        self._create_legacy_catalog_helpers()

    def _create_legacy_catalog_helpers(self):
        # Layer 2
        objectImplements = [ "Products.ZenModel.IpInterface.IpInterface" ]
        fields = [ "deviceId", "interfaceId", "macaddress", "lanId" ]
        self.layer2 = ModelCatalogToolGenericHelper(self, objectImplements, fields)
        # Layer 3
        fields = [ "deviceId", "interfaceId", "ipAddressId", "networkId" ]
        objectImplements = [ "Products.ZenModel.IpAddress.IpAddress" ]
        self.layer3 = ModelCatalogToolGenericHelper(self, objectImplements, fields)
        # Device catalog
        fields = [ "id", "name" ]
        objectImplements = [ "Products.ZenModel.Device.Device" ]
        self.devices = ModelCatalogToolGenericHelper(self, objectImplements, fields)
        # IpSearch (there is one per Network Tree)
        fields = [ "id", "decimal_ipAddress" ]
        objectImplements = [ "Products.ZenModel.IpAddress.IpAddress" ]
        self.ips = ModelCatalogToolGenericHelper(self, objectImplements, fields)
        # global catalog
        fields = [ "zProperties", "monitored", "name", "collectors",
                   "searchIcon", "searchExcerpt", "meta_type", "id", "uuid" ]
        self.global_catalog = ModelCatalogToolGenericHelper(self, fields=fields)

    @property
    def model_index(self):
        return self.model_catalog_client.model_index

    def _parse_user_query(self, query):
        """
        # if query is a dict, we convert it to AdvancedQuery
        # @TODO We should make the default query something other than AdvancedQuery
        """
        def _parse_basic_query(attr, value):
            if isinstance(value, str) and '*' in value:
                return MatchGlob(attr, value)
            else:
                return Eq(attr, value)

        if isinstance(query, dict):
            subqueries = []
            for attr, value in query.iteritems():
                if isinstance(value, (list, set, tuple)):
                    # If value is a list or similar, we build an OR
                    or_queries = []
                    for or_query in value:
                        or_queries.append( _parse_basic_query(attr, or_query) )
                    subqueries.append( Or(*or_queries) )
                else:
                    subqueries.append(_parse_basic_query(attr, value))
            query = And(*subqueries)
        return query

    def _build_query(self, types=(), paths=(), depth=None, query=None, filterPermissions=True, globFilters=None):
        """
        Build and AdvancedQuery query

        @params types: list/tuple of values for objectImplements field
        @params globFilters: dict with user passed field: value filters
        @params query: AdvancedQuery passed by the user. Most of the time None
        @param filterPermissions: Boolean indicating whether to check for user perms or not

        @return: tuple (AdvancedQuery query, not indexed filters dict)
        """
        indexed, stored, _ = self.model_catalog_client.get_indexes()
        not_indexed_user_filters = {} # Filters that use not indexed fields

        user_filters_query = None
        types_query = None
        paths_query = None
        permissions_query = None

        partial_queries = []
        if query:
            """
            # if query is a dict, we convert it to AdvancedQuery
            # @TODO We should make the default query something other than AdvancedQuery
            subqueries = []
            if isinstance(query, dict):
                for attr, value in query.iteritems():
                    if isinstance(value, str) and '*' in value:
                        subqueries.append(MatchGlob(attr, value))
                    else:
                        subqueries.append(Eq(attr, value))
                query = And(*subqueries)
            partial_queries.append(query)
            """
            partial_queries.append(self._parse_user_query(query))

        # Build query from filters passed by user
        if globFilters:
            for key, value in globFilters.iteritems():
                if key in indexed:
                    if user_filters_query:
<<<<<<< HEAD
                        user_filters_query = And(query, MatchRegexp(key, '.*(%s).*' % value))
=======
                        user_filters_query = And(user_filters_query, MatchRegexp(key, '.*%s.*' % value))
>>>>>>> a349ae25
                    else:
                        user_filters_query = MatchRegexp(key, '.*(%s).*' % value)
                else:
                    not_indexed_user_filters[key] = value

        if user_filters_query:
            partial_queries.append(user_filters_query)

        # Build the objectImplements query
        if not isinstance(types, (tuple, list)):
            types = (types,)
        types_query_list = [ Eq('objectImplements', dottedname(t)) for t in types ]
        if types_query_list:
            if len(types_query_list) > 1:
                types_query = Or(*types_query_list)
            else:
                types_query = types_query_list[0]

            partial_queries.append(types_query)

        # Build query for paths
        if paths is not False:   # When paths is False we dont add any path condition
            # TODO: Account for depth or get rid of it
            # TODO: Consider indexing the device's uid as a path
            context_path = '/'.join(self.context.getPrimaryPath())
            uid_path_query = In('path', (context_path,)) # MatchGlob(UID, context_path)   # Add the context uid as filter
            partial_queries.append( uid_path_query )
            if paths:
                if isinstance(paths, basestring):
                    paths = (paths,)
                partial_queries.append( In('path', paths) )

            """  OLD CODE. Why this instead of In?  What do we need depth for?
            q = {'query':paths}
            if depth is not None:
                q['depth'] = depth
            paths_query = Generic('path', q)
            """

        # filter based on permissions
        if filterPermissions and allowedRolesAndGroups(self.context):
            permissions_query = In('allowedRolesAndUsers', allowedRolesAndGroups(self.context))
            partial_queries.append(permissions_query)

        # Put together all queries
        search_query = And(*partial_queries)
        return (search_query, not_indexed_user_filters)

    def search_model_catalog(self, query, start=0, limit=None, order_by=None, reverse=False,
                             fields=None, commit_dirty=False, facets_for_field=None):
        """
        @returns: SearchResults
        """
        catalog_results = []
        brains = []
        count = 0
        search_params = SearchParams(query, start=start, limit=limit, order_by=order_by, reverse=reverse, fields=fields)
        if facets_for_field:
            search_params.facet_field=facets_for_field
        catalog_results = self.model_catalog_client.search(search_params, self.context, commit_dirty=commit_dirty)
        return catalog_results

    def _filterQueryResults(self, queryResults, infoFilters):
        """
        filters the results by the passed in infoFilters dictionary. If the
        property of the info object is another info object the "name" attribute is used.
        The filters are applied as case-insensitive strings on the attribute of the info object.
        @param queryResults list of brains
        @param infoFilters dict: key/value pairs of filters
        @return list of brains
        """
        if not infoFilters:
            return list(queryResults)

        #Optimizing!
        results = { brain: [True, IInfo(brain.getObject())] for brain in queryResults }
        for key, value in infoFilters.iteritems():
            valRe = re.compile(".*" + unicode(value) + ".*", re.IGNORECASE)
            for result in results:
                match, info = results[result]
                if not match:
                    continue

                testvalues = getattr(info, key)
                if not hasattr(testvalues, "__iter__"):
                    testvalues = [testvalues]

                # if the property was a dictionary see if the "key" is valid
                # or if it is a dict representation of an info object, then check for the
                # name attribute.
                if isinstance(testvalues, dict):
                    val = testvalues.get(key, testvalues.get('name'))
                    if not (val and valRe.match(str(val))):
                        results[result][0] = False
                else:
                    # if anyone of these values is satisfied then include the object
                    isMatch = False
                    for testVal in testvalues:
                        if isinstance(testVal, InfoBase):
                            testVal = testVal.name
                        if valRe.match(str(testVal)):
                            isMatch = True
                            break
                    if not isMatch:
                        results[result][0] = False
        return [key for key,matches in results.iteritems() if matches[0]]

    def _sortQueryResults(self, queryResults, orderby, reverse):

        # save the values during sorting in case getting the value is slow
        savedValues = {}

        def getValue(obj):
            key = obj.getPrimaryPath()
            if key in savedValues:
                value = savedValues[key]
            else:
                value = getattr(IInfo(obj), orderby)
                if callable(value):
                    value = value()
                # if an info object is returned then sort by the name
                if IInfo.providedBy(value):
                    value = value.name.lower()
                savedValues[key] = value
            return value

        return sorted((unbrain(brain) for brain in queryResults),
                      key=getValue, reverse=reverse, cmp=natural_compare)

    def search(self, types=(), start=0, limit=None, orderby='name',
               reverse=False, paths=(), depth=None, query=None,
               hashcheck=None, filterPermissions=True, globFilters=None,
               fields=None, commit_dirty=False, facets_for_field=None):
        """
        Build and execute a query against the global catalog.
        @param query: Advanced Query query
        @param globFilters: dict {field: value}
        @param fields: Fields we want model index to return. The fewer 
                       fields we need to retrieve the faster the query will be
        @param facets_for_field: Field for which we want to retrieve its facets
        """
        indexed, stored, _ = self.model_catalog_client.get_indexes()
        # if orderby is not an index then query results will be unbrained and sorted
        areBrains = orderby in indexed or orderby is None
        queryOrderby = orderby if areBrains else None
        
        query, not_indexed_user_filters = self._build_query(types, paths, depth, query, filterPermissions, globFilters)

        areBrains = areBrains and len(not_indexed_user_filters) == 0
        queryStart = start if areBrains else 0
        queryLimit = limit if areBrains else None

        catalog_results = self.search_model_catalog(query, start=queryStart, limit=queryLimit,
                                                    order_by=queryOrderby, reverse=reverse,
                                                    fields=fields, commit_dirty=commit_dirty, facets_for_field=facets_for_field)
        if len(not_indexed_user_filters) > 0:
            # unbrain everything and filter
            results = self._filterQueryResults(catalog_results, not_indexed_user_filters)
            totalCount = len(results)
        else:
            results = catalog_results.results
            totalCount = catalog_results.total

        hash_ = totalCount

        if hashcheck is not None:
            if hash_ != int(hashcheck):
                raise StaleResultsException("Search results do not match")

        if not areBrains: # Even if orderby was an indexed field,, _filterQueryResults will randomize the order
            sorted_results = self._sortQueryResults(results, orderby, reverse)
            # Return a slice
            start = max(start, 0)
            if limit is None:
                stop = None
            else:
                stop = start + limit
            results = islice(sorted_results, start, stop)
        search_results = SearchResults(results, totalCount, str(hash_), areBrains)
        if catalog_results.facets:
            search_results.facets = catalog_results.facets
        return search_results

    def __call__(self, *args, **kwargs):
        return self.search(*args, **kwargs)

    def getBrainFromObject(self, ob, fields=None):
        """
        Builds a object's brain without searching model_catalog
        """
        return self.model_catalog_client.get_brain_from_object(ob, self.context, fields=fields)

    def getBrain(self, path, fields=None, commit_dirty=False):
        """
        Gets the brain representing the object defined at C{path}.
        The search is done by the object's uid field
        """
        if not isinstance(path, (tuple, basestring)):
            path = '/'.join(path.getPhysicalPath())
        elif isinstance(path, tuple):
            path = '/'.join(path)

        search_results = self.model_catalog_client.search_brain(path, context=self.context, fields=fields, commit_dirty=commit_dirty)
        brain = None
        if search_results.total > 0:
            brain = search_results.results.next()
        else:
            log.error("Unable to get brain. Trying to reindex: %s", path)
            # @TODO reindex the object if we did not find it        
        return brain

    def parents(self, path):
        """
        Get brains representing parents of C{path} + C{path}. Good for making
        breadcrumbs without waking up all the actual parent objects.
        """
        pass

    def count(self, types=(), path=None, filterPermissions=True, commit_dirty=False):
        """
        Get the count of children matching C{types} under C{path}.

        This is cheap; the lazy list returned from a catalog search knows its
        own length without exhausting its contents.

        @param types: Classes or interfaces that should be matched
        @type types: tuple
        @param path: The path under which children should be counted. Defaults
        to the path of C{self.context}.
        @type path: str
        @return: The number of children matching.
        @rtype: int
        """
        if path is None:
            path = '/'.join(self.context.getPhysicalPath())
        if not path.endswith('*'):
            path = path + '*'
        query, _ = self._build_query(types=types, paths=(path,), filterPermissions=filterPermissions)
        search_results = self.search_model_catalog(query, start=0, limit=0, commit_dirty=commit_dirty)
        """ #  @TODO OLD CODEEE had some caching stuff
        # Check for a cache
        caches = self.catalog._v_caches
        types = (types,) if isinstance(types, basestring) else types
        types = tuple(sorted(map(dottedname, types)))
        for key in caches:
            if path.startswith(key):
                cache = caches[key].get(types, None)
                if cache is not None and not cache.expired:
                    return cache.count(path)
        else:
            # No cache; make one
            results = self._queryCatalog(types, orderby=None, paths=(path,), filterPermissions=filterPermissions)
            # cache the results for 5 seconds
            cache = CountCache(results, path, time.time() + 5)
            caches[path] = caches.get(path, OOBTree())
            caches[path][types] = cache
            return len(results)
        """
        return search_results.total

    def update(self, obj):
        self.model_catalog_client.catalog_object(obj)

    def indexes(self):
        return self.model_catalog_client.get_indexes()
<|MERGE_RESOLUTION|>--- conflicted
+++ resolved
@@ -140,11 +140,7 @@
             for key, value in globFilters.iteritems():
                 if key in indexed:
                     if user_filters_query:
-<<<<<<< HEAD
-                        user_filters_query = And(query, MatchRegexp(key, '.*(%s).*' % value))
-=======
-                        user_filters_query = And(user_filters_query, MatchRegexp(key, '.*%s.*' % value))
->>>>>>> a349ae25
+                        user_filters_query = And(user_filters_query, MatchRegexp(key, '.*(%s).*' % value))
                     else:
                         user_filters_query = MatchRegexp(key, '.*(%s).*' % value)
                 else:
