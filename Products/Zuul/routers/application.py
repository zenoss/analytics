--- conflicted
+++ resolved
@@ -9,18 +9,15 @@
 
 
 import logging
+from urllib2 import URLError
+
 from Products import Zuul
 from Products.ZenMessaging.audit import audit
 from Products.Zuul.routers import TreeRouter
 from Products.ZenUtils.Ext import DirectResponse
 from Products.Zuul.form.interfaces import IFormBuilder
-<<<<<<< HEAD
 from Products.Zuul.interfaces import IInfo, ITreeNode
 
-=======
-from Products.Zuul.interfaces import IInfo
-from urllib2 import URLError
->>>>>>> 016b2df8
 log = logging.getLogger('zen.ApplicationRouter')
 
 
@@ -41,26 +38,23 @@
         @rtype:   [dictionary]
         @return:  Object representing the tree
         """
-<<<<<<< HEAD
-        appfacade = self._getFacade()
-        monitorfacade = Zuul.getFacade("monitors", self.context)
-        nodes = [ITreeNode(m) for m in monitorfacade.query()]
-        for monitor in nodes:
-            apps = appfacade.queryMonitorDaemons(monitor.name)
+        try:
+            appfacade = self._getFacade()
+            monitorfacade = Zuul.getFacade("monitors", self.context)
+            nodes = [ITreeNode(m) for m in monitorfacade.query()]
+            for monitor in nodes:
+                apps = appfacade.queryMonitorDaemons(monitor.name)
+                for app in apps:
+                    monitor.addChild(IInfo(app))
+            apps = appfacade.queryMasterDaemons()
             for app in apps:
-                monitor.addChild(IInfo(app))
-        apps = appfacade.queryMasterDaemons()
-        for app in apps:
-            nodes.append(IInfo(app))
-        return Zuul.marshal(nodes)
-=======
-        try:
-            results = Zuul.marshal(self._getFacade().getTree())
-            return results
-        except URLError, e:
+                nodes.append(IInfo(app))
+            return Zuul.marshal(nodes)
+        except URLError as e:
             log.exception(e)
-            return DirectResponse.fail("Error fetching daemons list: " + str(e.reason))
->>>>>>> 016b2df8
+            return DirectResponse.fail(
+                "Error fetching daemons list: " + str(e.reason)
+            )
 
     def getForm(self, uid):
         """
