--- conflicted
+++ resolved
@@ -55,12 +55,9 @@
     'event_archive_interval_minutes',
     'event_age_severity_inclusive',
     'default_syslog_priority',
-<<<<<<< HEAD
     'default_trap_filtering_definition',
-=======
     'syslog_parsers',
     'default_syslog_message_filtering_rules',
->>>>>>> eab8e7b9
     'default_availability_days',
     'event_time_purge_interval_days',
     'enable_event_flapping_detection',
@@ -1040,13 +1037,12 @@
                 'allowNegative': False,
                 'value': self.context.dmd.ZenEventManager.defaultPriority
                 },{
-<<<<<<< HEAD
                 'id': 'default_trap_filtering_definition',
                 'name': _t('SNMP Trap Filtering Rules'),
                 'xtype': 'textarea',
                 'allowNegative': False,
                 'value': self.context.dmd.ZenEventManager.trapFilters
-=======
+                },{
                 'id': 'syslog_parsers',
                 'name': _t('Syslog Parsers'),
                 'xtype': 'textarea',
@@ -1062,7 +1058,6 @@
                 'xtype': 'textarea',
                 'allowNegative': False,
                 'value': dumps(self.context.dmd.ZenEventManager.syslogMsgEvtFieldFilterRules, indent=2)
->>>>>>> eab8e7b9
                 },{
                 'id': 'default_availability_days',
                 'name': _t('Default Availability Report (days)'),
@@ -1160,12 +1155,10 @@
         if defaultSyslogPriority is not None:
             self.context.dmd.ZenEventManager.defaultPriority = int(defaultSyslogPriority)
 
-<<<<<<< HEAD
         trapFilters = values.pop('default_trap_filtering_definition', None)
         if trapFilters is not None:
             self.context.dmd.ZenEventManager.trapFilters = trapFilters
             
-=======
         syslogParsers = values.pop('syslog_parsers', None)
         if syslogParsers is not None:
             self.context.dmd.ZenEventManager.syslogParsers = loads(syslogParsers)
@@ -1177,7 +1170,6 @@
         if syslogMsgEvtFieldFilterRules is not None:
             self.context.dmd.ZenEventManager.syslogMsgEvtFieldFilterRules = loads(syslogMsgEvtFieldFilterRules)
 
->>>>>>> eab8e7b9
         defaultAvailabilityDays = values.pop('default_availability_days', None)
         if defaultAvailabilityDays is not None:
             self.context.dmd.ZenEventManager.defaultAvailabilityDays = int(defaultAvailabilityDays)
