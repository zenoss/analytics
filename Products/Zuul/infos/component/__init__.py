--- conflicted
+++ resolved
@@ -64,11 +64,7 @@
 
     @property
     def icon(self):
-<<<<<<< HEAD
-        return self._object.getIconPath()
-=======
         return getUtility(IVirtualRoot).ensure_virtual_root(self._object.getIconPath())
->>>>>>> d1381b82
 
 
 class ComponentFormBuilder(FormBuilder):
