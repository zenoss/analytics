##############################################################################
#
# Copyright (C) Zenoss, Inc. 2013, all rights reserved.
#
# This content is made available according to terms specified in
# License.zenoss under the directory where your Zenoss product is installed.
#
##############################################################################

from ..form.schema import TextLine, Bool
from ..utils import ZuulMessageFactory as _t
from . import IInfo, IFacade


class IApplicationInfo(IInfo):
    """
    Read-only set of attributes describing a Zenoss application.
    """
<<<<<<< HEAD
    id = TextLine(title=_t("ID"),
        description=_t("Identifier of the running service"), readonly=True)
    
    description = TextLine(title=_t("Description"),
                           description=_t("Brief description of the application's function"),
                           readonly=True)
    autostart = TextLine(title=_t("AutoStart"),
                         description=_t("True if the application will run on startup"), readonly=True)
    
    state = TextLine(title=_t("State"),
                     description=_t("Current running state of the application"),
                     readonly=True)

    startup = TextLine(title=_t("Startup"),
                      description=_t("The command that this deamon runs when starting up"),
                      readonly=True)

    imageId = TextLine(title=_t("Image ID"),
                      description=_t("Image ID for this daemon."),
                      readonly=True)

    poolId = TextLine(title=_t("Pool ID"),
                      description=_t("The resource pool this daemon is running under."),
                      readonly=True)

    createdAt = TextLine(title=_t("Created At"),
                      description=_t("The time this deamon was created at."),
                      readonly=True)

    instances = TextLine(title=_t("Running Instances"),
                      description=_t("How many instances of this deamon are running."),
                      readonly=True)
    
=======

    id = TextLine(
        title=_t("ID"),
        description=_t("Identifier of the running service"),
        readonly=True
    )

    description = TextLine(
        title=_t("Description"),
        description=_t("Brief description of the application's function"),
        readonly=True
    )

    autostart = TextLine(
        title=_t("AutoStart"),
        description=_t("True if the application will run on startup"),
        readonly=True
    )

    state = TextLine(
        title=_t("State"),
        description=_t("Current running state of the application"),
        readonly=True
    )

    text = TextLine(
        title=_t("Text"), description=_t("Synonym for name."), readonly=True
    )

    qtip = TextLine(
        title=_t("QTip"), description=_t("Synonym for description."),
        readonly=True
    )

    isRestarting = Bool(
        title=_t("Restarting"),
        description=_t("True if the application is restarting."),
        readonly=True
    )

    uptime = TextLine(
        title=_t("Uptime"),
        description=_t("How long the application been running."),
        readonly=True
    )

>>>>>>> 1ac17514

class IApplicationFacade(IFacade):
    """
    Interface for managing Zenoss applications.
    """

    def query(name=None):
        """
        Returns a sequence of IApplication objects.
        """

    def get(id, default=None):
        """
        Retrieve the IApplication object of the identified application.
        The default argument is returned if the application doesn't exist.
        """

    def start(appId):
        """
        Starts the identified application.
        """

    def stop(appId):
        """
        Stops the identified application.
        """

    def restart(appId):
        """
        Restarts the identified application.
        """

__all__ = ("IApplicationFacade", "IApplicationInfo")<|MERGE_RESOLUTION|>--- conflicted
+++ resolved
@@ -16,42 +16,6 @@
     """
     Read-only set of attributes describing a Zenoss application.
     """
-<<<<<<< HEAD
-    id = TextLine(title=_t("ID"),
-        description=_t("Identifier of the running service"), readonly=True)
-    
-    description = TextLine(title=_t("Description"),
-                           description=_t("Brief description of the application's function"),
-                           readonly=True)
-    autostart = TextLine(title=_t("AutoStart"),
-                         description=_t("True if the application will run on startup"), readonly=True)
-    
-    state = TextLine(title=_t("State"),
-                     description=_t("Current running state of the application"),
-                     readonly=True)
-
-    startup = TextLine(title=_t("Startup"),
-                      description=_t("The command that this deamon runs when starting up"),
-                      readonly=True)
-
-    imageId = TextLine(title=_t("Image ID"),
-                      description=_t("Image ID for this daemon."),
-                      readonly=True)
-
-    poolId = TextLine(title=_t("Pool ID"),
-                      description=_t("The resource pool this daemon is running under."),
-                      readonly=True)
-
-    createdAt = TextLine(title=_t("Created At"),
-                      description=_t("The time this deamon was created at."),
-                      readonly=True)
-
-    instances = TextLine(title=_t("Running Instances"),
-                      description=_t("How many instances of this deamon are running."),
-                      readonly=True)
-    
-=======
-
     id = TextLine(
         title=_t("ID"),
         description=_t("Identifier of the running service"),
@@ -97,37 +61,5 @@
         readonly=True
     )
 
->>>>>>> 1ac17514
-
-class IApplicationFacade(IFacade):
-    """
-    Interface for managing Zenoss applications.
-    """
-
-    def query(name=None):
-        """
-        Returns a sequence of IApplication objects.
-        """
-
-    def get(id, default=None):
-        """
-        Retrieve the IApplication object of the identified application.
-        The default argument is returned if the application doesn't exist.
-        """
-
-    def start(appId):
-        """
-        Starts the identified application.
-        """
-
-    def stop(appId):
-        """
-        Stops the identified application.
-        """
-
-    def restart(appId):
-        """
-        Restarts the identified application.
-        """
 
 __all__ = ("IApplicationFacade", "IApplicationInfo")