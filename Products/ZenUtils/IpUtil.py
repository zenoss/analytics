##############################################################################
# 
# Copyright (C) Zenoss, Inc. 2007, 2009, all rights reserved.
# 
# This content is made available according to terms specified in
# License.zenoss under the directory where your Zenoss product is installed.
# 
##############################################################################


__doc__ = """IpUtil

IPv4 and IPv6 utility functions

Internally, IPv6 addresses will use another character rather than ':' as an underscore
is representable in URLs.  Zope object names *MUST* be okay in URLs.

"""

import re
import socket

from ipaddr import IPAddress, IPNetwork

from Products.ZenUtils.Exceptions import ZentinelException
from twisted.names.client import lookupPointer
from twisted.internet import threads

IP_DELIM = '..'
INTERFACE_DELIM = '...'

IPV4_ADDR_TYPE = "IPv4"
IPV4_ADDR_LEN = 4
IPV4_ANY_ADDRESS = "0.0.0.0"

IPV6_ADDR_TYPE = "IPv6"
IPV6_ADDR_LEN = 16
IPV6_ANY_ADDRESS = "::"

def _getPreferedIpVersion():
    """
    Determine the preferred ip version for DNS resolution.
    """
    PREFERRED_IP_KEY = 'preferredipversion'
    from Products.ZenUtils import GlobalConfig 
    globalConf = GlobalConfig.getGlobalConfiguration()
    if PREFERRED_IP_KEY in globalConf:
        version = globalConf[PREFERRED_IP_KEY]
        if version.lower() == IPV4_ADDR_TYPE.lower():
            return socket.AF_INET
        elif version.lower() == IPV6_ADDR_TYPE.lower():
            return socket.AF_INET6
        else:
            import sys
            print >> sys.stderr, 'unknown preferredipversion %s in global.conf' % version
            
    return None  # use the system default, overrideable in /etc/gai.conf

_PREFERRED_IP_VERSION = _getPreferedIpVersion()

def ipwrap(ip):
    """
    Convert IP addresses to a Zope-friendly format.
    """
    if isinstance(ip, str):
        wrapped = ip.replace(':', IP_DELIM)
        return wrapped.replace('%', INTERFACE_DELIM)
    return ip

def ipunwrap(ip):
    """
    Convert IP addresses from a Zope-friendly format to a real address.
    """
    if isinstance(ip, str):
        unwrapped = ip.replace(IP_DELIM, ':')
        return unwrapped.replace(INTERFACE_DELIM, '%')
    return ip

def ipstrip(ip):
    "strip interface off link local IPv6 addresses"
    if '%' in ip:
        address = ip[:ip.index('%')]
    else:
        address = ip
    return address

def ipunwrap_strip(ip):
    """
    ipunwrap + strip interface off link local IPv6 addresses
    """
    unwrapped = ipunwrap(ip)
    return ipstrip(unwrapped)

def _bytesToCanonIpv6(byteString):
    """
    SNMP provides a 16-byte index to table items, where the index
    represents the IPv6 address.
    """
    # To form an IPv6 address, need to combine pairs of octets (in hex)
    # and join them with a colon
    left =  map(int, byteString[::2])
    right = map(int, byteString[1::2])
    return ':'.join("%x%02x" % tuple(x) for x in zip(left, right))

def bytesToCanonIp(byteString):
    """
    SNMP provides either a 4-byte or 16-byte index to table items, where the 
    index represents an IPV4 or IPV6 address, respectively. Raises a ValueError
    for incompatible types.    

    >>> bytesToCanonIp( ['254','128','0','0','0','0','0','0','2','80','86','255','254','138','46','210'])
    'fe80::250:56ff:fe8a:2ed2'
    >>> bytesToCanonIp( ['253','0','0','0','0','0','0','0','0','0','0','0','10','175','210','5'])
    'fd00::aaf:d205'
    >>> bytesToCanonIp( ['hello','world'])
    Traceback (most recent call last):
        ...
    ValueError: Unsupported IP Address: hello.world
    >>> bytesToCanonIp( ['253','0','0','0','0','0','0','0','0','0','0','0','10','175','210','5'])
    'fd00::aaf:d205'
    """

    byteStringLen =  len(byteString)
    if byteStringLen == IPV4_ADDR_LEN:
       rawIpStr = '.'.join(byteString)
    elif byteStringLen == IPV6_ADDR_LEN:
       rawIpStr = _bytesToCanonIpv6(byteString)
    else:
       raise ValueError("Unsupported IP Address: %s" % '.'.join(byteString))

    return str(IPAddress(rawIpStr))


class IpAddressError(ZentinelException): pass

class InvalidIPRangeError(Exception):
    """
    Attempted to parse an invalid IP range.
    """


def isip(ip):
    uIp = str(ipunwrap(ip))
    # Twisted monkey patches socket.inet_pton on systems that have IPv6
    # disabled and raise a ValueError instead of the expected socket.error
    # if the passed in address is invalid.
    try:
        socket.inet_pton(socket.AF_INET, uIp)
    except (socket.error, ValueError):
        try:
            socket.inet_pton(socket.AF_INET6, uIp)
        except (socket.error, ValueError):
            return False
    return True


def checkip(ip):
    """
    Check that an IPv4 address is valid. Return true
    or raise an exception(!)

    >>> checkip('10.10.20.5')
    True
    >>> try: checkip(10)
    ... except IpAddressError, ex: print ex
    10 is an invalid address
    >>> try: checkip('10')
    ... except IpAddressError, ex: print ex
    10 is an invalid address
    >>> try: checkip('10.10.20.500')
    ... except IpAddressError, ex: print ex
    10.10.20.500 is an invalid address
    >>> checkip('10.10.20.0')
    True
    >>> checkip('10.10.20.255')
    True
    """
    if not isip(ip):
        raise IpAddressError( "%s is an invalid address" % ip )
    return True


def numbip(ip):
    """
    Convert a string IP to a decimal representation easier for
    calculating netmasks etc.

    Deprecated in favour of ipToDecimal()
    """
    return ipToDecimal(ip)

def ipToDecimal(ip):
    """
    Convert a string IP to a decimal representation easier for
    calculating netmasks etc.

    >>> ipToDecimal('10.10.20.5')
    168432645L
    >>> try: ipToDecimal('10.10.20.500')
    ... except IpAddressError, ex: print ex
    10.10.20.500 is an invalid address
    """
    checkip(ip)
    # The unit tests expect to always get a long, while the
    # ipaddr.IPaddress class doesn't provide a direct "to long" capability
    unwrapped = ipunwrap(ip)
    if '%' in unwrapped:
        address = unwrapped[:unwrapped.index('%')]
    else:
        address = unwrapped
    return long(int(IPAddress(address)))

def ipFromIpMask(ipmask):
    """
    Get just the IP address from an CIDR string like 1.1.1.1/24

    >>> ipFromIpMask('1.1.1.1')
    '1.1.1.1'
    >>> ipFromIpMask('1.1.1.1/24')
    '1.1.1.1'
    """
    return ipmask.split("/")[0]

def ipAndMaskFromIpMask(ipmask):
    """
    Get just the IP address and Mask from string like 1.1.1.1/24
    """
    if ipmask.find("/") > -1:
        ip, netmask = ipmask.split("/",1)
        return ip, netmask
    return ipmask, ""

def strip(ip):
    """
    Convert a numeric IP address to a string

    Deprecated in favour of decimalIpToStr()
    """
    return decimalIpToStr(ip)

def decimalIpToStr(ip):
    """
    Convert a decimal IP address (as returned by ipToDecimal)
    to a regular IPv4 dotted quad address.

    >>> decimalIpToStr(ipToDecimal('10.23.44.57'))
    '10.23.44.57'
    """
    return str(IPAddress(ipunwrap(ip)))

def hexToBits(hex):
    """
    Convert hex netbits (0xff000000) to decimal netmask (8)

    >>> hexToBits("0xff000000")
    8
    >>> hexToBits("0xffffff00")
    24
    """
    return maskToBits(hexToMask(hex))
    

def hexToMask(hex):
    """
    Converts a netmask represented in hex to octets represented in
    decimal.

    >>> hexToMask("0xffffff00")
    '255.255.255.0'
    >>> hexToMask("0xffffffff")
    '255.255.255.255'
    >>> hexToMask("0x00000000")
    '0.0.0.0'
    >>> hexToMask("0x12300000")
    '18.48.0.0'
    >>> hexToMask("0x00000123")
    '0.0.1.35'
    >>> hexToMask("0xbadvalue")
    '255.255.255.255'
    >>> hexToMask("0x123")
    '255.255.255.255'
    >>> hexToMask("trash")
    '255.255.255.255'
    """
    try:
        hex = hex.lower()
        if len(hex) != 10 or not hex.startswith('0x'):
            raise Exception('malformed netmask')
        int(hex, 16)  # valid hexadecimal?
    except Exception:
        return "255.255.255.255"

    octets = []
    for idx in [2,4,6,8]:
        decimal = int(hex[idx:idx+2], 16)
        octets.append(str(decimal))
    return '.'.join(octets)


def maskToBits(netmask):
    """
    Convert string rep of netmask to number of bits

    >>> maskToBits('255.255.255.255')
    32
    >>> maskToBits('255.255.224.0')
    19
    >>> maskToBits('0.0.0.0')
    0
    """
    if isinstance(netmask, basestring) and '.' in netmask:
        test = 0xffffffffL
        if netmask[0]=='0': return 0
        masknumb = ipToDecimal(netmask)
        for i in range(32):
            if test == masknumb: return 32-i
            test = test - 2 ** i
        return None
    else:
        return int(netmask)
       

def bitsToMaskNumb(netbits):
    """
    Convert integer number of netbits to a decimal number

    Deprecated in favour of bitsToDecimalMask()
    """
    return bitsToDecimalMask(netbits)

def bitsToDecimalMask(netbits):
    """
    Convert integer number of netbits to a decimal number

    >>> bitsToDecimalMask(32)
    4294967295L
    >>> bitsToDecimalMask(19)
    4294959104L
    >>> bitsToDecimalMask(0)
    0L
    """
    masknumb = 0L
    netbits=int(netbits)
    for i in range(32-netbits, 32):
        masknumb += 2L ** i
    return masknumb
   

def bitsToMask(netbits):
    """
    Convert netbits into a dotted-quad subnetmask

    >>> bitsToMask(12)
    '255.240.0.0'
    >>> bitsToMask(0)
    '0.0.0.0'
    >>> bitsToMask(32)
    '255.255.255.255'
    """
    return decimalIpToStr(bitsToDecimalMask(netbits))


def getnet(ip, netmask):
    """
    Deprecated in favour of decimalNetFromIpAndNet()
    """
    return decimalNetFromIpAndNet(ip, netmask)

def decimalNetFromIpAndNet(ip, netmask):
    """
    Get network address of IP as string netmask as in the form 255.255.255.0

    >>> getnet('10.12.25.33', 24)
    168564992L
    >>> getnet('10.12.25.33', '255.255.255.0')
    168564992L
    """
    checkip(ip)
    return long(int(IPNetwork( ipunwrap(ip) + '/' + str(netmask)).network))

def getnetstr(ip, netmask):
    """
    Deprecated in favour of netFromIpAndNet()
    """
    return netFromIpAndNet(ip, netmask)

def netFromIpAndNet(ip, netmask):
    """
    Return network number as string

    >>> netFromIpAndNet('10.12.25.33', 24)
    '10.12.25.0'
    >>> netFromIpAndNet('250.12.25.33', 1)
    '128.0.0.0'
    >>> netFromIpAndNet('10.12.25.33', 16)
    '10.12.0.0'
    >>> netFromIpAndNet('10.12.25.33', 32)
    '10.12.25.33'
    """
    checkip(ip)
    return str(IPNetwork( ipunwrap(ip) + '/' + str(netmask)).network)

def asyncNameLookup(address, uselibcresolver = True):
    """
    Turn IP addreses into names using deferreds
    """
    if uselibcresolver:
        # This is the most reliable way to do a lookup use it 
        return threads.deferToThread(lambda : socket.gethostbyaddr(address)[0])
    else:
        # There is a problem with this method because it will ignore /etc/hosts
        address = '.'.join(address.split('.')[::-1]) + '.in-addr.arpa'
        d = lookupPointer(address, [1,2,4])
        def ip(result):
            return str(result[0][0].payload.name)
        d.addCallback(ip)
        return d

def asyncIpLookup(name):
    """
    Look up an IP based on the name passed in.  We use gethostbyname to make
    sure that we use /etc/hosts as mentioned above.

    This hasn't been tested.
    """
    return threads.deferToThread(lambda : socket.gethostbyname(name))

def generateAddrInfos(hostname):
    """
    generator for dicts from addrInfo structs for hostname
    """
    for addrInfo in socket.getaddrinfo(hostname, None):
        yield {"ipAddress": addrInfo[-1][0],
                "ipFamily": addrInfo[0]}

def getHostByName(hostname, preferredIpVersion=_PREFERRED_IP_VERSION):
    """
    Look up an IP based on the name passed in, synchronously. Not using
    socket.gethostbyname() because it does not support IPv6.

    preferredIpVersion should equal something like socket.AF_INET or
    socket.AF_INET6
    """
    addrInfos = generateAddrInfos(hostname)
    if preferredIpVersion is not None:
        for addrInfo in addrInfos:
            if addrInfo['ipFamily'] == preferredIpVersion:
                return addrInfo['ipAddress']
    firstInfo = addrInfos.next()
    return firstInfo['ipAddress']

def parse_iprange(iprange):
    """
    Turn a string specifying an IP range into a list of IPs.

    @param iprange: The range string, in the format '10.0.0.a-b'
    @type iprange: str

        >>> parse_iprange('10.0.0.1-5')
        ['10.0.0.1', '10.0.0.2', '10.0.0.3', '10.0.0.4', '10.0.0.5']
        >>> parse_iprange('10.0.0.2-5')
        ['10.0.0.2', '10.0.0.3', '10.0.0.4', '10.0.0.5']
        >>> parse_iprange('10.0.0.1')
        ['10.0.0.1']
        >>> try: parse_iprange('10.0.0.1-2-3')
        ... except InvalidIPRangeError: print "Invalid"
        Invalid
        >>> parse_iprange('fd00::aaf:d201-d203')
        ['fd00::aaf:d201', 'fd00::aaf:d202', 'fd00::aaf:d203']
    """
    rangeList = iprange.split('-')
    if len(rangeList) > 2: # Nothing we can do about this
        raise InvalidIPRangeError('%s is an invalid IP range.' % iprange)
    elif len(rangeList) == 1: # A single IP was passed
        return [iprange]

    beginIp, endIp = rangeList
    # Is it just an int?
    separator = '.'
    strFn = lambda x:x
    base = 10
    if beginIp.find(':')> -1:
        separator=':'
        base=16
        strFn = lambda x: '{0:x}'.format(x)
    net, start = beginIp.rsplit(separator, 1)
    start = int(start, base)
    end = int(endIp, base)

    return ['%s%s%s' % (net, separator, strFn(x)) for x in xrange(start, end+1)]


def getSubnetBounds(ip):
    """
    Given a string representing the lower limit of a subnet, return decimal
    representations of the first and last IP of that subnet.

    0 is considered to define the beginning of a subnet, so x.x.x.0 represents
    a /24, x.x.0.0 represents a /16, etc. An octet of 0 followed by a non-zero
    octet, of course, is not considered to define a lower limit.

        >>> map(decimalIpToStr, getSubnetBounds('10.1.1.0'))
        ['10.1.1.0', '10.1.1.255']
        >>> map(decimalIpToStr, getSubnetBounds('10.1.1.1'))
        ['10.1.1.1', '10.1.1.1']
        >>> map(decimalIpToStr, getSubnetBounds('10.0.1.0'))
        ['10.0.1.0', '10.0.1.255']
        >>> map(decimalIpToStr, getSubnetBounds('0.0.0.0'))
        ['0.0.0.0', '255.255.255.255']
        >>> map(decimalIpToStr, getSubnetBounds('10.0.0.0'))
        ['10.0.0.0', '10.255.255.255']
        >>> map(decimalIpToStr, getSubnetBounds('100.0.0.0'))
        ['100.0.0.0', '100.255.255.255']
        >>> map(decimalIpToStr, getSubnetBounds('::100.0.0.0'))
        ['100.0.0.0', '100.255.255.255']

    """
    octets = ip.split('.')
    otherend = []
    while octets:
        o = octets.pop()
        if o=='0':
            otherend.append('255')
        else:
            otherend.append(o)
            break
    otherend.reverse()
    octets.extend(otherend)
    upper = '.'.join(octets)
    return numbip(ip), numbip(upper)

def ensureIp(ip):
    """
    Given a partially formed IP address this will return a complete Ip address
    with four octets with the invalid or missing entries replaced by 0
    
    @param ip partially formed ip (will strip out alpha characters)
    @return valid IP address field
    
    >>> from Products.ZenUtils.IpUtil import ensureIp
    >>> ensureIp('20')
    '20.0.0.0'
    >>> ensureIp('2000')
    '0.0.0.0'
    >>> ensureIp('10.175.X')
    '10.175.0.0'
    >>> ensureIp('10.0.1')
    '10.0.1.0'
    >>> 
    """
    # filter out the alpha characters
    stripped = ''.join(c for c in ip if c in '1234567890.')
    octets = stripped.split('.')

    # make sure we always have 4 
    while (len(octets) < 4):
        octets.append('0')

    # validate each octet
    for (idx, octet) in enumerate(octets):
        # cast it to an integer
        try:
            octet = int(octet)
        except ValueError:
            octet = 0

        # make it 0 if not in the valid ip range
        if not (0 < octet < 256):
            octets[idx] = '0'

    return '.'.join(octets)

def get_ip_version(ip):
    """
    Given an IP Address string, return the ip version (4, 6
    or None if the ip is not valid)
    """
    try:
        ip_address = IPAddress(ip)
        return ip_address.version
    except ValueError:
        return None

def isRemotelyReachable(ip):
    """
    Given an IP Address string, returns a boolean if the given ip can be 
    reached remotely.
    """
    try:
        ip_address = IPAddress(ip)
        return not ip_address.is_link_local and not ip_address.is_loopback
    except ValueError:
<<<<<<< HEAD
        return False
=======
        return False

def get_default_netmask(ip):
    netmask = 24
    if get_ip_version(ip) == 6:
        netmask = 48
    return netmask
>>>>>>> d1381b82
<|MERGE_RESOLUTION|>--- conflicted
+++ resolved
@@ -590,14 +590,10 @@
         ip_address = IPAddress(ip)
         return not ip_address.is_link_local and not ip_address.is_loopback
     except ValueError:
-<<<<<<< HEAD
-        return False
-=======
         return False
 
 def get_default_netmask(ip):
     netmask = 24
     if get_ip_version(ip) == 6:
         netmask = 48
-    return netmask
->>>>>>> d1381b82
+    return netmask