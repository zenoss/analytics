#!/usr/bin/env python

import logging, logging.handlers 
import re
import os
import redis
import json
import time
import threading

from AccessControl import getSecurityManager
from Products.ZenUtils.RedisUtils import parseRedisUrl
from Products.ZenUtils.config import ConfigFile

class ZopeRequestLogger(object):
    """
    Logs information about the requests proccessed by Zopes.
    Disabled by default. It is enabled only when the file /opt/zenoss/etc/LOG-ZOPE-REQUESTS exists.
    """

    # SEPARATOR and FIELDS are used by a external tool
    SEPARATOR = '@$@'
    FIELDS = []
    FIELDS.append('user_name')
    FIELDS.append('start_time')
    FIELDS.append('end_time')
    FIELDS.append('duration')
    FIELDS.append('server_name')
    FIELDS.append('server_port')
    FIELDS.append('path_info')
    FIELDS.append('action_and_method')
    FIELDS.append('client')
    FIELDS.append('http_host')
    FIELDS.append('http_method')
    FIELDS.append('xff')
    FIELDS.append('body')

    FINGERPRINT_FIELDS = [ f for f in FIELDS if f not in ['end_time', 'duration', 'body', 'xff'] ]

    ACTION_REGEX = '"action":"(.+?)"'
    METHOD_REGEX = '"method":"(.+?)"'

    ZENHOME = os.environ.get('ZENHOME')
    DEFAULT_LOG_FILE = os.path.join(ZENHOME, 'log', 'ZReq.log')

    DEFAULT_REDIS_URL = 'redis://localhost:6379/0'
    REDIS_KEY_PATTERN = 'ZOPE-REQUEST'
    REDIS_LOG_ZOPE_REQUESTS = 'ZOPE-LOG-REQUESTS'

    REDIS_RECONNECTION_INTERVAL = 60

    MIN_REQUEST_DURATION = 5 # only requests that take more than MIN_REQUEST_DURATION seconds will be logged

    LOG = logging.getLogger('ZenUtils.ZopeRequestLogger')

    @staticmethod
    def create_redis_client(redis_url):
        client = None
        try:
            client = redis.StrictRedis(**parseRedisUrl(redis_url))
            client.config_get() # test the connection
        except Exception as e:
            client = None
            print e
        return client

    GLOBAL_CONF_SETTINGS = None

    @staticmethod
    def load_global_conf_settings():
        global_config_path = os.path.join(ZopeRequestLogger.ZENHOME, 'etc', 'global.conf')
        with open(global_config_path, 'r') as fp:
            global_conf = ConfigFile(fp)
            settings = {}
            for line in global_conf.parse():
                if line.setting:
                    key, val = line.setting
                    settings[key] = val
            ZopeRequestLogger.GLOBAL_CONF_SETTINGS = settings

    @staticmethod
    def get_redis_url():
        url = ZopeRequestLogger.DEFAULT_REDIS_URL
        if ZopeRequestLogger.GLOBAL_CONF_SETTINGS is None:
            ZopeRequestLogger.load_global_conf_settings()
        if ZopeRequestLogger.GLOBAL_CONF_SETTINGS.get('redis-url'):
            url = ZopeRequestLogger.GLOBAL_CONF_SETTINGS.get('redis-url')
        return url

    @staticmethod
    def get_request_min_duration():
        min_duration = ZopeRequestLogger.MIN_REQUEST_DURATION
        if ZopeRequestLogger.GLOBAL_CONF_SETTINGS is None:
            ZopeRequestLogger.load_global_conf_settings()
        if ZopeRequestLogger.GLOBAL_CONF_SETTINGS.get('log-requests-longer-than'):
            min_duration = ZopeRequestLogger.GLOBAL_CONF_SETTINGS.get('log-requests-longer-than')
        return int(min_duration)

    def __init__(self, filename = DEFAULT_LOG_FILE):
        self._next_config_check = time.time()
        self._log_zope_requests = False
        self._log = None
        self._redis_client = None
        self._redis_last_connection_attemp = time.time()
        self.redis_url = ZopeRequestLogger.get_redis_url()
<<<<<<< HEAD
=======
        # connect to redis when we need to log a request
        self._redis_client = None
>>>>>>> abd80022
        self._log = logging.getLogger('zope_request_logger')
        self._log.propagate = False
        handler = logging.handlers.RotatingFileHandler(filename, mode='a', maxBytes=50*1024*1024, backupCount=5)
        #handler = logging.handlers.TimedRotatingFileHandler(filename, when='midnight', backupCount=3)
        handler.setFormatter(logging.Formatter("%(asctime)s{0}%(message)s".format(ZopeRequestLogger.SEPARATOR)))
        self._log.addHandler(handler)
    
    def _extract_action_and_method_from_body(self, body):
        if body is None:
            return ''
        my_regex = re.compile(ZopeRequestLogger.ACTION_REGEX)
        actions = my_regex.findall(body)
        my_regex = re.compile(ZopeRequestLogger.METHOD_REGEX)
        methods = my_regex.findall(body)
        data = []
        for action, method in zip(actions, methods):
            data.append('({0},{1})'.format(action, method))
        return ''.join(data)

    def _load_data_to_log(self, request):
        '''
        return a dict containing the request data that is relevant for logging purposes
        '''
        if hasattr(request, '_data_to_log'):
            return

        data = {}
        user_name = getSecurityManager().getUser().getId()
        data['user_name'] = str(user_name)
        data['http_host'] = request.get('HTTP_HOST', default='')
        data['server_name'] = request.get('SERVER_NAME', default='')
        data['server_port'] = request.get('SERVER_PORT', default='')
        data['path_info'] = request.get('PATH_INFO', default='')
        data['action_and_method'] = ''
        data['body'] = request.get('BODY', {})
        data['action_and_method'] = self._extract_action_and_method_from_body(request.get('BODY'))
        data['client'] = request.get('REMOTE_ADDR', default='')
        data['start_time'] = str(request._start)
        data['http_method'] = request.get('method', default='')
        data['xff'] = request.get('X_FORWARDED_FOR', default='')
        try:
            ident = str(threading.current_thread().ident)
            fingerprint = ":".join((
                ZopeRequestLogger.REDIS_KEY_PATTERN,
                os.environ.get("CONTROLPLANE_SERVICED_ID", "X"),
                os.environ.get("CONTROLPLANE_INSTANCE_ID", "X"),
                str(os.getpid()),
                ident,
            ))
            request._store_fingerprint = fingerprint
            request._data_to_log = data
            request._user_name = user_name
        except Exception as ex:
            print ex

    def _reconnect_to_redis(self):
        now = time.time()
        if now - self._redis_last_connection_attemp > ZopeRequestLogger.REDIS_RECONNECTION_INTERVAL:
            ZopeRequestLogger.LOG.info("Trying to reconnect to redis")
            self._redis_last_connection_attemp = now
            self._redis_client = ZopeRequestLogger.create_redis_client(self.redis_url)
            if self._redis_client:
                ZopeRequestLogger.LOG.info("Connected to redis")
            else:
                ZopeRequestLogger.LOG.info("Could not connect to redis")

    def log_request(self, request, finished=False):
        ''' '''
        if self._next_config_check <= time.time():
            # self._log_zope_requests = self._redis_client.get(ZopeRequestLogger.REDIS_LOG_ZOPE_REQUESTS) in ("1", "true", "True", "t")
            self._log_zope_requests = os.path.isfile(os.path.join(ZopeRequestLogger.ZENHOME, 'etc', ZopeRequestLogger.REDIS_LOG_ZOPE_REQUESTS))
            self._next_config_check = time.time() + 10 # set next time to check in 10 seconds
        
        if not self._log_zope_requests:
            return
        
        if self._redis_client is None:
            # Tries to reconnect to redis if we dont have a connection
            self._reconnect_to_redis()

        if self._redis_client:
            try:  # Tests the redis connection
                self._redis_client.config_get()
            except Exception as ex:
                ZopeRequestLogger.LOG.error("Connection to redis lost: %s", ex)
                self._redis_client = None
            else:
                self._load_data_to_log(request)
                redis_key = request._store_fingerprint
                if finished and self._redis_client.exists(redis_key): #delete request from redis
                    self._redis_client.delete(redis_key)
                elif request._user_name : #write request to redis
                    redis_value = json.dumps(request._data_to_log)
                    self._redis_client.set(redis_key, redis_value)
                    self._redis_client.expire(redis_key, 24*60*60) # Keys expires after 24 hours
        if self._log and finished:
            self._load_data_to_log(request)
            ts = time.time()
            duration = ts - request._start
            if duration >= ZopeRequestLogger.get_request_min_duration():
                data_to_log = request._data_to_log
                data_to_log['end_time'] = str(ts)
                data_to_log['duration'] = str(duration)
                self._log.info(json.dumps(data_to_log))
<|MERGE_RESOLUTION|>--- conflicted
+++ resolved
@@ -1,6 +1,6 @@
 #!/usr/bin/env python
 
-import logging, logging.handlers 
+import logging, logging.handlers
 import re
 import os
 import redis
@@ -103,18 +103,15 @@
         self._redis_client = None
         self._redis_last_connection_attemp = time.time()
         self.redis_url = ZopeRequestLogger.get_redis_url()
-<<<<<<< HEAD
-=======
         # connect to redis when we need to log a request
         self._redis_client = None
->>>>>>> abd80022
         self._log = logging.getLogger('zope_request_logger')
         self._log.propagate = False
         handler = logging.handlers.RotatingFileHandler(filename, mode='a', maxBytes=50*1024*1024, backupCount=5)
         #handler = logging.handlers.TimedRotatingFileHandler(filename, when='midnight', backupCount=3)
         handler.setFormatter(logging.Formatter("%(asctime)s{0}%(message)s".format(ZopeRequestLogger.SEPARATOR)))
         self._log.addHandler(handler)
-    
+
     def _extract_action_and_method_from_body(self, body):
         if body is None:
             return ''
@@ -180,10 +177,10 @@
             # self._log_zope_requests = self._redis_client.get(ZopeRequestLogger.REDIS_LOG_ZOPE_REQUESTS) in ("1", "true", "True", "t")
             self._log_zope_requests = os.path.isfile(os.path.join(ZopeRequestLogger.ZENHOME, 'etc', ZopeRequestLogger.REDIS_LOG_ZOPE_REQUESTS))
             self._next_config_check = time.time() + 10 # set next time to check in 10 seconds
-        
+
         if not self._log_zope_requests:
             return
-        
+
         if self._redis_client is None:
             # Tries to reconnect to redis if we dont have a connection
             self._reconnect_to_redis()
