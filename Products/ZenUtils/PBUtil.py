--- conflicted
+++ resolved
@@ -23,36 +23,6 @@
                                   protocol.ReconnectingClientFactory):
     maxDelay = 60
 
-<<<<<<< HEAD
-    Instead of using f.getRootObject (which gives a Deferred that can only
-    be fired once), override the gotRootObject method.
-
-    Instead of using the newcred f.login (which is also one-shot), call
-    f.startLogin() with the credentials and client, and override the
-    gotPerspective method.
-
-    Instead of using the oldcred f.getPerspective (also one-shot), call
-    f.startGettingPerspective() with the same arguments, and override
-    gotPerspective.
-
-    gotRootObject and gotPerspective will be called each time the object is
-    received (once per successful connection attempt). You will probably want
-    to use obj.notifyOnDisconnect to find out when the connection is lost.
-
-    If an authorization error occurs, failedToGetPerspective() will be
-    invoked.
-
-    To use me, subclass, then hand an instance to a connector (like
-    TCPClient).
-    """
-    __pychecker__='no-override'
-
-    # maxDelay(secs) set to 5 minute maximum delay before attempting to
-    # reconnect
-    maxDelay = 300
-
-=======
->>>>>>> d1381b82
     def __init__(self, connectTimeout=30, pingPerspective=True, pingInterval=30, pingtimeout=120):
         PBClientFactory.__init__(self)
         self._creds = None
