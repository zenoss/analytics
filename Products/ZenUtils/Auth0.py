--- conflicted
+++ resolved
@@ -31,7 +31,6 @@
 PLUGIN_ID = 'auth0_plugin'
 PLUGIN_TITLE = 'Provide auth via Auth0 service'
 
-<<<<<<< HEAD
 AUTH0_CONFIG = {}
 CSE_CONFIG = {}
 
@@ -62,12 +61,6 @@
         zenoss_uri += request.environ.get("HTTP_X_FORWARDED_HOST") or \
                       request.environ.get("HTTP_HOST")
     return zenoss_uri
-=======
-AUTH0_CLIENT_ID = 'cTxVLXKTNloQv1GN9CSRAds5C4PpTkac'
-AUTH0_ISSUER = 'https://zenoss-dev.auth0.com/'
-AUTH0_JWKS_LOCATION = 'https://zenoss-dev.auth0.com/.well-known/jwks.json'
-AUTH0_VERSION=1
->>>>>>> 02a49566
 
 def getJWKS(jwks_url):
     try:
