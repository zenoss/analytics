##############################################################################
#
# Copyright (C) Zenoss, Inc. 2009, 2010, all rights reserved.
#
# This content is made available according to terms specified in
# License.zenoss under the directory where your Zenoss product is installed.
#
##############################################################################


"""
The config module provides the implementation of the IConfigurationProxy
interface used within Zenoss Core. This implementation provides basic
configuration retrieval services directly from a remote ZenHub service.
"""
import logging
log = logging.getLogger("zen.collector.config")
import time

import zope.component
import zope.interface
from twisted.internet import defer
from twisted.python.failure import Failure

from Products.ZenCollector.interfaces import ICollector,\
                                             ICollectorPreferences,\
                                             IFrameworkFactory,\
                                             IConfigurationProxy,\
                                             IScheduledTask,\
                                             IDataService,\
                                             IEventService
from Products.ZenCollector.tasks import TaskStates
from Products.ZenUtils.observable import ObservableMixin
from Products.ZenHub.PBDaemon import HubDown


class ConfigurationProxy(object):
    """
    This implementation of IConfigurationProxy provides basic configuration
    retrieval from the remote ZenHub instance using the remote configuration
    service proxy as specified by the collector's configuration.
    """
    zope.interface.implements(IConfigurationProxy)

    def getPropertyItems(self, prefs):
        if not ICollectorPreferences.providedBy(prefs):
            raise TypeError("config must provide ICollectorPreferences")

        self._collector = zope.component.queryUtility(ICollector)
        serviceProxy = self._collector.getRemoteConfigServiceProxy()

        # Load any configuration properties for this daemon
        log.debug("Fetching daemon configuration properties")
        d = serviceProxy.callRemote('getConfigProperties')
        d.addCallback(lambda result: dict(result))
        return d

    def getThresholdClasses(self, prefs):
        if not ICollectorPreferences.providedBy(prefs):
            raise TypeError("config must provide ICollectorPreferences")

        self._collector = zope.component.queryUtility(ICollector)
        serviceProxy = self._collector.getRemoteConfigServiceProxy()

        log.debug("Fetching threshold classes")
        d = serviceProxy.callRemote('getThresholdClasses')
        return d

    def getThresholds(self, prefs):
        if not ICollectorPreferences.providedBy(prefs):
            raise TypeError("config must provide ICollectorPreferences")

        self._collector = zope.component.queryUtility(ICollector)
        serviceProxy = self._collector.getRemoteConfigServiceProxy()

        log.debug("Fetching collector thresholds")
        d = serviceProxy.callRemote('getCollectorThresholds')
        return d

    def getConfigProxies(self, prefs, ids=[]):
        if not ICollectorPreferences.providedBy(prefs):
            raise TypeError("config must provide ICollectorPreferences")

        self._collector = zope.component.queryUtility(ICollector)
        serviceProxy = self._collector.getRemoteConfigServiceProxy()

        log.debug("Fetching configurations")
        d = serviceProxy.callRemote('getDeviceConfigs', ids)
        return d

    def deleteConfigProxy(self, prefs, id):
        if not ICollectorPreferences.providedBy(prefs):
            raise TypeError("config must provide ICollectorPreferences")

        # not implemented in the basic ConfigurationProxy
        return defer.succeed(None)

    def updateConfigProxy(self, prefs, config):
        if not ICollectorPreferences.providedBy(prefs):
            raise TypeError("config must provide ICollectorPreferences")

        # not implemented in the basic ConfigurationProxy
        return defer.succeed(None)

    def getConfigNames(self, result, prefs):
        if not ICollectorPreferences.providedBy(prefs):
            raise TypeError("config must provide ICollectorPreferences")

        self._collector = zope.component.queryUtility(ICollector)
        serviceProxy = self._collector.getRemoteConfigServiceProxy()

        log.debug("Fetching device names")
        d = serviceProxy.callRemote('getDeviceNames')
        return d


class ConfigurationLoaderTask(ObservableMixin):
    """
    A task that periodically retrieves collector configuration via the
    IConfigurationProxy service.
    """
    zope.interface.implements(IScheduledTask)

    STATE_CONNECTING = 'CONNECTING'
    STATE_FETCH_MISC_CONFIG = 'FETCHING_MISC_CONFIG'
    STATE_FETCH_DEVICE_CONFIG = 'FETCHING_DEVICE_CONFIG'
    STATE_PROCESS_DEVICE_CONFIG = 'PROCESSING_DEVICE_CONFIG'

    _frameworkFactoryName = "core"

    def __init__(self,
                 name,
                 configId=None,
                 scheduleIntervalSeconds=None,
                 taskConfig=None):
        super(ConfigurationLoaderTask, self).__init__()

        # Needed for interface
        self.name = name
        self.configId = configId if configId else name
        self.state = TaskStates.STATE_IDLE

        self._dataService = zope.component.queryUtility(IDataService)
        self._eventService = zope.component.queryUtility(IEventService)

        if taskConfig is None:
            raise TypeError("taskConfig cannot be None")
        self._prefs = taskConfig
        self.interval = self._prefs.configCycleInterval * 60
        self.options = self._prefs.options

        self._daemon = zope.component.getUtility(ICollector)
        self._daemon.heartbeatTimeout = self._prefs.cycleInterval * 3
        log.debug("Heartbeat timeout set to %ds", self._daemon.heartbeatTimeout)

        frameworkFactory = zope.component.queryUtility(IFrameworkFactory, self._frameworkFactoryName)
        self._configProxy = frameworkFactory.getConfigurationProxy()

        self.devices = []
        self.startDelay=0

    def doTask(self):
        """
        Contact zenhub and gather configuration data.

        @return: A task to gather configs
        @rtype: Twisted deferred object
        """
        log.debug("%s gathering configuration", self.name)
        self.startTime = time.time()

        # Were we given a command-line option to collect a single device?
        if self.options.device:
            self.devices = [self.options.device]

        d = self._baseConfigs()
        self._deviceConfigs(d, self.devices)
        d.addCallback(self._notifyConfigLoaded)
        d.addErrback(self._handleError)
        return d

    def _baseConfigs(self):
        """
        Load the configuration that doesn't depend on loading devices.
        """
        d = defer.maybeDeferred(self._configProxy.getPropertyItems,
                                self._prefs)
        d.addCallback(self._processPropertyItems)
        d.addCallback(self._processThresholdClasses)
        d.addCallback(self._processThresholds)
        return d

    def _processThresholds(self, thresholds):
        rrdCreateCommand = '\n'.join(self._prefs.defaultRRDCreateCommand)
        self._daemon._configureRRD(rrdCreateCommand, thresholds)

    def _deviceConfigs(self, d, devices):
        """
        Load the device configuration
        """
        d.addCallback(self._fetchConfig, devices)
        d.addCallback(self._processConfig)

    def _notifyConfigLoaded(self, result):
        self._daemon.runPostConfigTasks()
        return defer.succeed("Configuration loaded")

    def _handleError(self, result):
        if isinstance(result, Failure):
            log.error("Task %s configure failed: %s",
                      self.name, result.getErrorMessage())

            # stop if a single device was requested and nothing found
            if self.options.device or not self.options.cycle:
                self._daemon.stop()

            ex = result.value
            if isinstance(ex, HubDown):
                result = str(ex)
                # Allow the loader to be reaped and re-added
                self.state = TaskStates.STATE_COMPLETED
        return result

<<<<<<< HEAD
    def _processThresholds(self, thresholds):
        self._daemon._configureThresholds(thresholds)

=======
>>>>>>> 013b4051
    def _processThresholdClasses(self, thresholdClasses):
        self._daemon._loadThresholdClasses(thresholdClasses)

        d = defer.maybeDeferred(self._configProxy.getThresholds,
                                self._prefs)
        return d

    def _processPropertyItems(self, propertyItems):
        self.state = self.STATE_FETCH_MISC_CONFIG
        self._daemon._setCollectorPreferences(propertyItems)

        d = defer.maybeDeferred(self._configProxy.getThresholdClasses,
                                self._prefs)
        return d

    def _fetchConfig(self, result, devices):
        self.state = self.STATE_FETCH_DEVICE_CONFIG
        return defer.maybeDeferred(self._configProxy.getConfigProxies,
                                   self._prefs, devices)

    @defer.inlineCallbacks
    def _processConfig(self, configs, purgeOmitted=True):
        if self.options.device:
            configs = [cfg for cfg in configs \
                            if self.options.device in (cfg.id, cfg.configId)]
            if not configs:
                log.error("Configuration for %s unavailable -- " \
                               "is that the correct name?",
                               self.options.device)

        if not configs:
            # No devices (eg new install), -d name doesn't exist or
            # device explicitly ignored by zenhub service.
            if not self.options.cycle:
                self._daemon.stop()
            defer.returnValue(['No device configuration to load'])

        self.state = self.STATE_PROCESS_DEVICE_CONFIG
        yield self._daemon._updateDeviceConfigs(configs, purgeOmitted)
        defer.returnValue(configs)

    def cleanup(self):
        pass # Required by interface<|MERGE_RESOLUTION|>--- conflicted
+++ resolved
@@ -1,10 +1,10 @@
 ##############################################################################
-#
+# 
 # Copyright (C) Zenoss, Inc. 2009, 2010, all rights reserved.
-#
+# 
 # This content is made available according to terms specified in
 # License.zenoss under the directory where your Zenoss product is installed.
-#
+# 
 ##############################################################################
 
 
@@ -190,10 +190,6 @@
         d.addCallback(self._processThresholds)
         return d
 
-    def _processThresholds(self, thresholds):
-        rrdCreateCommand = '\n'.join(self._prefs.defaultRRDCreateCommand)
-        self._daemon._configureRRD(rrdCreateCommand, thresholds)
-
     def _deviceConfigs(self, d, devices):
         """
         Load the device configuration
@@ -221,12 +217,9 @@
                 self.state = TaskStates.STATE_COMPLETED
         return result
 
-<<<<<<< HEAD
     def _processThresholds(self, thresholds):
         self._daemon._configureThresholds(thresholds)
 
-=======
->>>>>>> 013b4051
     def _processThresholdClasses(self, thresholdClasses):
         self._daemon._loadThresholdClasses(thresholdClasses)
 
