--- conflicted
+++ resolved
@@ -15,7 +15,6 @@
 import zope.interface
 from twisted.internet import defer,  reactor, task
 from twisted.python.failure import Failure
-from zenoss.collector.publisher import publisher
 from Products.ZenCollector.interfaces import ICollector,\
                                              ICollectorPreferences,\
                                              IDataService,\
@@ -28,13 +27,10 @@
 from Products.ZenCollector.utils.maintenance import MaintenanceCycle
 from Products.ZenHub.PBDaemon import PBDaemon, FakeRemote
 from Products.ZenRRD.RRDDaemon import RRDDaemon
-from Products.ZenRRD.Thresholds import Thresholds
 from Products.ZenUtils.Utils import importClass, unused
 from Products.ZenUtils.deprecated import deprecated
 from Products.ZenUtils.picklezipper import Zipper
 from Products.ZenUtils.observable import ObservableProxy
-from Products.ZenUtils.metricwriter import ThresholdNotifier
-
 
 log = logging.getLogger("zen.daemon")
 
@@ -538,7 +534,6 @@
 
             # TODO: another hack?
             if hasattr(cfg, 'thresholds'):
-            if hasattr(cfg, 'thresholds'):
                 self.getThresholds().updateForDevice(configId, cfg.thresholds)
 
             # if we're not running a normal daemon cycle then keep track of the
@@ -639,26 +634,8 @@
             except ImportError:
                 log.exception("Unable to import class %s", c)
 
-<<<<<<< HEAD
     def _configureThresholds(self, thresholds):
         self.getThresholds().updateList(thresholds)
-=======
-    def _configureRRD(self, rrdCreateCommand, thresholds):
-        self._threshold_notifier = ThresholdNotifier(self.sendEvent, thresholds)
-
-        self.rrdStats.config(self.name,
-                             self.options.monitor,
-                             self.metricWriter(),
-                             self._threshold_notifier,
-                             self.derivativeTracker())
-
-
-
-        self._publisher= yield
- 
-    def _isRRDConfigured(self):
-        return self.rrdStats and self._rrd
->>>>>>> 013b4051
 
     def _startMaintenance(self, ignored=None):
         unused(ignored)
