--- conflicted
+++ resolved
@@ -291,11 +291,7 @@
 
     zope.interface.implements(IScheduler)
 
-<<<<<<< HEAD
-    CLEANUP_TASKS_INTERVAL = 10 # seconds
-=======
     CLEANUP_TASKS_INTERVAL = 10  # seconds
->>>>>>> d1381b82
     ATTEMPTS = 3
 
     def __init__(self, callableTaskFactory=CallableTaskFactory()):
@@ -417,13 +413,9 @@
                         log.debug("Forced cleanup of %s. Task: %s", configId, obj.name)
                         attempts = 0
                     attempts += 1
-<<<<<<< HEAD
-                    log.debug("Waiting for cleanup of %s. Task %s postponing its start %d seconds (%d so far). Attempt: %s", configId, task_name, delay, delayed, attempts)
-=======
                     log.debug(
                         "Waiting for cleanup of %s. Task %s postponing its start %d seconds (%d so far). Attempt: %s",
                               configId, task_name, delay, delayed, attempts)
->>>>>>> d1381b82
                     d = defer.Deferred()
                     d.addCallback(self._startTask, task_name, interval, configId, delayed, attempts)
                     reactor.callLater(delay, d.callback, None)
