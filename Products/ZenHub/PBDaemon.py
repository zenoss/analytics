##############################################################################
# 
# Copyright (C) Zenoss, Inc. 2007, all rights reserved.
# 
# This content is made available according to terms specified in
# License.zenoss under the directory where your Zenoss product is installed.
# 
##############################################################################


__doc__ = """PBDaemon

Base for daemons that connect to zenhub

"""

import cPickle as pickle
import collections
import sys
import time
import traceback
import os

from urlparse import urlparse
from hashlib import sha1
from itertools import chain
from functools import partial
from metrology import Metrology
from metrology.instruments import Gauge
from metrology.registry import registry
from Products.ZenHub.metricpublisher import publisher
from twisted.cred import credentials
from twisted.internet import reactor, defer, task
from twisted.internet.error import ConnectionLost, ReactorNotRunning, AlreadyCalled
from twisted.spread import pb
from twisted.python.failure import Failure
import twisted.python.log
from zope.interface import implements
from zope.component import getUtilitiesFor
from ZODB.POSException import ConflictError
import Globals
from Products.ZenUtils.ZenDaemon import ZenDaemon
from Products.ZenEvents.ZenEventClasses import Heartbeat
from Products.ZenUtils.PBUtil import ReconnectingPBClientFactory
from Products.ZenUtils.DaemonStats import DaemonStats
from Products.ZenUtils.Utils import zenPath, atomicWrite
from Products.ZenRRD.Thresholds import Thresholds
from Products.ZenEvents.ZenEventClasses import App_Start, App_Stop, \
    Clear, Warning
from Products.ZenHub.interfaces import (ICollectorEventFingerprintGenerator,
                                        ICollectorEventTransformer,
                                        TRANSFORM_DROP, TRANSFORM_STOP)
from Products.ZenUtils.metricwriter import MetricWriter, FilteredMetricWriter, AggregateMetricWriter
from Products.ZenUtils.metricwriter import DerivativeTracker
from Products.ZenUtils.metricwriter import ThresholdNotifier
from Products.ZenUtils.MetricReporter import TwistedMetricReporter


#field size limits for events
DEFAULT_LIMIT=524288  #512k
LIMITS={
    'summary':256,
    'message':4096
}


class RemoteException(Exception, pb.Copyable, pb.RemoteCopy):
    """Exception that can cross the PB barrier"""

    def __init__(self, msg, tb):
        Exception.__init__(self, msg)
        self.traceback = tb

    def __str__(self):
        return "%s: %s" % (
            Exception.__str__(self), self.traceback or '<no traceback>')

pb.setUnjellyableForClass(RemoteException, RemoteException)


# ZODB conflicts
class RemoteConflictError(RemoteException): pass
pb.setUnjellyableForClass(RemoteConflictError, RemoteConflictError)


# Invalid monitor specified
class RemoteBadMonitor(RemoteException): pass


def translateError(callable):
    """
    Decorator function to wrap remote exceptions into something
    understandable by our daemon.

    @parameter callable: function to wrap
    @type callable: function
    @return: function's return or an exception
    @rtype: various
    """
    def inner(*args, **kw):
        """
        Interior decorator
        """
        try:
            return callable(*args, **kw)
        except ConflictError, ex:
            raise RemoteConflictError(
                'Remote exception: %s: %s' % (ex.__class__, ex),
                traceback.format_exc())
        except Exception, ex:
            raise RemoteException(
                'Remote exception: %s: %s' % (ex.__class__, ex),
                traceback.format_exc())
    return inner


PB_PORT = 8789

startEvent = {
    'eventClass': App_Start, 
    'summary': 'started',
    'severity': Clear,
}

stopEvent = {
    'eventClass':App_Stop, 
    'summary': 'stopped',
    'severity': Warning,
}


DEFAULT_HUB_HOST = 'localhost'
DEFAULT_HUB_PORT = PB_PORT
DEFAULT_HUB_USERNAME = 'admin'
DEFAULT_HUB_PASSWORD = 'zenoss'
DEFAULT_HUB_MONITOR = 'localhost'


class HubDown(Exception): pass


class FakeRemote:
    def callRemote(self, *args, **kwargs):
        ex = HubDown("ZenHub is down")
        return defer.fail(ex)


class DefaultFingerprintGenerator(object):
    """
    Generates a fingerprint using a checksum of properties of the event.
    """
    implements(ICollectorEventFingerprintGenerator)

    weight = 100

    _IGNORE_FIELDS = ('rcvtime','firstTime','lastTime')

    def generate(self, event):
        fields = []
        for k, v in sorted(event.iteritems()):
            if k not in DefaultFingerprintGenerator._IGNORE_FIELDS:
                if isinstance(v, unicode):
                    v = v.encode('utf-8')
                else:
                    v = str(v)
                fields.extend((k,v))
        return sha1('|'.join(fields)).hexdigest()


def _load_utilities(utility_class):
    """
    Loads ZCA utilities of the specified class.

    @param utility_class: The type of utility to load.
    @return: A list of utilities, sorted by their 'weight' attribute.
    """
    utilities = (f for n, f in getUtilitiesFor(utility_class))
    return sorted(utilities, key=lambda f:getattr(f, 'weight', 100))


class BaseEventQueue(object):

    def __init__(self, maxlen):
        self.maxlen = maxlen

    def append(self, event):
        """
        Appends the event to the queue.

        @param event: The event.
        @return: If the queue is full, this will return the oldest event
                 which was discarded when this event was added.
        """
        raise NotImplementedError()

    def popleft(self):
        """
        Removes and returns the oldest event from the queue. If the queue
        is empty, raises IndexError.

        @return: The oldest event from the queue.
        @raise IndexError: If the queue is empty.
        """
        raise NotImplementedError()

    def extendleft(self, events):
        """
        Appends the events to the beginning of the queue (they will be the
        first ones removed with calls to popleft). The list of events are
        expected to be in order, with the earliest queued events listed
        first.

        @param events: The events to add to the beginning of the queue.
        @type events: list
        @return A list of discarded events that didn't fit on the queue.
        @rtype list
        """
        raise NotImplementedError()

    def __len__(self):
        """
        Returns the length of the queue.

        @return: The length of the queue.
        """
        raise NotImplementedError()

    def __iter__(self):
        """
        Returns an iterator over the elements in the queue (oldest events
        are returned first).
        """
        raise NotImplementedError()


class DequeEventQueue(BaseEventQueue):
    """
    Event queue implementation backed by a deque. This queue does not
    perform de-duplication of events.
    """

    def __init__(self, maxlen):
        super(DequeEventQueue, self).__init__(maxlen)
        self.queue = collections.deque()

    def append(self, event):
        # Make sure every processed event specifies the time it was queued.
        if not 'rcvtime' in event:
            event['rcvtime'] = time.time()

        discarded = None
        if len(self.queue) == self.maxlen:
            discarded = self.popleft()
        self.queue.append(event)
        return discarded

    def popleft(self):
        return self.queue.popleft()

    def extendleft(self, events):
        if not events:
            return events
        available = self.maxlen - len(self.queue)
        if not available:
            return events
        to_discard = 0
        if available < len(events):
            to_discard = len(events) - available
        self.queue.extendleft(reversed(events[to_discard:]))
        return events[:to_discard]

    def __len__(self):
        return len(self.queue)

    def __iter__(self):
        return iter(self.queue)


class DeDupingEventQueue(BaseEventQueue):
    """
    Event queue implementation backed by a OrderedDict. This queue performs
    de-duplication of events (when an event with the same fingerprint is
    seen, the 'count' field of the event is incremented by one instead of
    sending an additional event).
    """

    def __init__(self, maxlen):
        super(DeDupingEventQueue, self).__init__(maxlen)
        self.default_fingerprinter = DefaultFingerprintGenerator()
        self.fingerprinters = \
            _load_utilities(ICollectorEventFingerprintGenerator)
        self.queue = collections.OrderedDict()

    def _event_fingerprint(self, event):
        for fingerprinter in self.fingerprinters:
            event_fingerprint = fingerprinter.generate(event)
            if event_fingerprint is not None:
                break
        else:
            event_fingerprint = self.default_fingerprinter.generate(event)

        return event_fingerprint

    def _first_time(self, event1, event2):
        first = lambda evt: evt.get('firstTime', evt['rcvtime'])
        return min(first(event1), first(event2))

    def append(self, event):
        # Make sure every processed event specifies the time it was queued.
        if not 'rcvtime' in event:
            event['rcvtime'] = time.time()

        fingerprint = self._event_fingerprint(event)
        if fingerprint in self.queue:
            # Remove the currently queued item - we will insert again which
            # will move to the end.
            current_event = self.queue.pop(fingerprint)
            event['count'] = current_event.get('count', 1) + 1
            event['firstTime'] = self._first_time(current_event, event)
            self.queue[fingerprint] = event
            return

        discarded = None
        if len(self.queue) == self.maxlen:
            discarded = self.popleft()

        self.queue[fingerprint] = event
        return discarded

    def popleft(self):
        try:
            return self.queue.popitem(last=False)[1]
        except KeyError:
            # Re-raise KeyError as IndexError for common interface across
            # queues.
            raise IndexError()

    def extendleft(self, events):
        # Attempt to de-duplicate with events currently in queue
        events_to_add = []
        for event in events:
            fingerprint = self._event_fingerprint(event)
            if fingerprint in self.queue:
                current_event = self.queue[fingerprint]
                current_event['count'] = current_event.get('count', 1) + 1
                current_event['firstTime'] = self._first_time(current_event, event)
            else:
                events_to_add.append(event)

        if not events_to_add:
            return events_to_add
        available = self.maxlen - len(self.queue)
        if not available:
            return events_to_add
        to_discard = 0
        if available < len(events_to_add):
            to_discard = len(events_to_add) - available
        old_queue, self.queue = self.queue, collections.OrderedDict()
        for event in events_to_add[to_discard:]:
            self.queue[self._event_fingerprint(event)] = event
        for fingerprint, event in old_queue.iteritems():
            self.queue[fingerprint] = event
        return events_to_add[:to_discard]

    def __len__(self):
        return len(self.queue)

    def __iter__(self):
        return self.queue.itervalues()


class EventQueueManager(object):

    CLEAR_FINGERPRINT_FIELDS = ('device','component','eventKey','eventClass')

    def __init__(self, options, log):
        self.options = options
        self.transformers = _load_utilities(ICollectorEventTransformer)
        self.log = log
        self.discarded_events = 0
        # TODO: Do we want to limit the size of the clear event dictionary?
        self.clear_events_count = {}
        self._initQueues()
        self._eventsSent = Metrology.meter("collectordaemon.eventsSent")
        self._discardedEvents = Metrology.meter("collectordaemon.discardedEvent")
        self._eventTimer = Metrology.timer('collectordaemon.eventTimer')
        metricNames = {x[0] for x in registry}
        if 'collectordaemon.eventQueue' not in metricNames:
            queue = self
            class EventQueueGauge(Gauge):
                @property
                def value(self):
                    return queue.event_queue_length
            Metrology.gauge('collectordaemon.eventQueue', EventQueueGauge())


    def _initQueues(self):
        maxlen = self.options.maxqueuelen
        queue_type = DeDupingEventQueue if self.options.deduplicate_events \
            else DequeEventQueue
        self.event_queue = queue_type(maxlen)
        self.perf_event_queue = queue_type(maxlen)
        self.heartbeat_event_queue = collections.deque(maxlen=1)

    def _transformEvent(self, event):
        for transformer in self.transformers:
            result = transformer.transform(event)
            if result == TRANSFORM_DROP:
                self.log.debug("Event dropped by transform %s: %s",
                               transformer, event)
                return None
            if result == TRANSFORM_STOP:
                break
        return event

    def _clearFingerprint(self, event):
        return tuple(event.get(field, '')
                     for field in self.CLEAR_FINGERPRINT_FIELDS)

    def _removeDiscardedEventFromClearState(self, discarded):
        #
        # There is a particular condition that could cause clear events to never
        # be sent until a collector restart. Consider the following sequence:
        #
        #   1) Clear event added to queue. This is the first clear event of
        #      this type and so it is added to the clear_events_count
        #      dictionary with a count of 1.
        #   2) A large number of additional events are queued until maxqueuelen
        #      is reached, and so the queue starts to discard events including
        #      the clear event from #1.
        #   3) The same clear event in #1 is sent again, however this time it
        #      is dropped because allowduplicateclears is False and the event
        #      has a > 0 count.
        #
        # To resolve this, we are careful to track all discarded events, and
        # remove their state from the clear_events_count dictionary.
        #
        opts = self.options
        if not opts.allowduplicateclears and opts.duplicateclearinterval == 0:
            severity = discarded.get('severity', -1)
            if severity == Clear:
                clear_fingerprint = self._clearFingerprint(discarded)
                if clear_fingerprint in self.clear_events_count:
                    self.clear_events_count[clear_fingerprint] -= 1

    def _addEvent(self, queue, event):
        if self._transformEvent(event) is None:
            return

        allowduplicateclears = self.options.allowduplicateclears
        duplicateclearinterval = self.options.duplicateclearinterval
        if not allowduplicateclears or duplicateclearinterval > 0:
            clear_fingerprint = self._clearFingerprint(event)
            severity = event.get('severity', -1)
            if severity != Clear:
                # A non-clear event - clear out count if it exists
                self.clear_events_count.pop(clear_fingerprint, None)
            else:
                current_count = self.clear_events_count.get(clear_fingerprint, 0)
                self.clear_events_count[clear_fingerprint] = current_count + 1
                if not allowduplicateclears and current_count != 0:
                    self.log.debug(
                        "allowduplicateclears dropping clear event %r",
                        event)
                    return
                if duplicateclearinterval > 0 and current_count % duplicateclearinterval != 0:
                    self.log.debug(
                        "duplicateclearinterval dropping clear event %r",
                        event)
                    return

        discarded = queue.append(event)
        self.log.debug("Queued event (total of %d) %r", len(self.event_queue),
                       event)
        if discarded:
            self.log.warn("Discarded event - queue overflow: %r", discarded)
            self._removeDiscardedEventFromClearState(discarded)
            self.discarded_events += 1
            self._discardedEvents.mark()

    def addEvent(self, event):
        self._addEvent(self.event_queue, event)

    def addPerformanceEvent(self, event):
        self._addEvent(self.perf_event_queue, event)

    def addHeartbeatEvent(self, heartbeat_event):
        self.heartbeat_event_queue.append(heartbeat_event)

    @defer.inlineCallbacks
    def sendEvents(self, event_sender_fn):
        # Create new queues - we will flush the current queues and don't want to
        # get in a loop sending events that are queued while we send this batch
        # (the event sending is asynchronous).
        prev_heartbeat_event_queue = self.heartbeat_event_queue
        prev_perf_event_queue = self.perf_event_queue
        prev_event_queue = self.event_queue
        self._initQueues()

        perf_events = []
        events = []
        sent = 0
        try:
            def chunk_events():
                chunk_remaining = self.options.eventflushchunksize
                heartbeat_events = []
                num_heartbeat_events = min(chunk_remaining,
                    len(prev_heartbeat_event_queue))
                for i in xrange(num_heartbeat_events):
                    heartbeat_events.append(prev_heartbeat_event_queue.popleft())
                chunk_remaining -= num_heartbeat_events

                perf_events = []
                num_perf_events = min(chunk_remaining,
                    len(prev_perf_event_queue))
                for i in xrange(num_perf_events):
                    perf_events.append(prev_perf_event_queue.popleft())
                chunk_remaining -= num_perf_events

                events = []
                num_events = min(chunk_remaining, len(prev_event_queue))
                for i in xrange(num_events):
                    events.append(prev_event_queue.popleft())
                return heartbeat_events, perf_events, events

            heartbeat_events, perf_events, events = chunk_events()
            while heartbeat_events or perf_events or events:
                self.log.debug(
                    "Sending %d events, %d perf events, %d heartbeats",
                    len(events), len(perf_events), len(heartbeat_events))
                start = time.time()
                yield event_sender_fn(heartbeat_events + perf_events + events)
                duration = int((time.time() - start) * 1000)
                self._eventTimer.update(duration)
                sent += len(events) + len(perf_events) + len(heartbeat_events)
                self._eventsSent.mark(len(events))
                self._eventsSent.mark(len(perf_events))
                self._eventsSent.mark(len(heartbeat_events))
                heartbeat_events, perf_events, events = chunk_events()

            defer.returnValue(sent)
        except Exception:
            # Restore performance events that failed to send
            perf_events.extend(prev_perf_event_queue)
            discarded_perf_events = self.perf_event_queue.extendleft(perf_events)
            self.discarded_events += len(discarded_perf_events)
            self._discardedEvents.mark(len(discarded_perf_events))

            # Restore events that failed to send
            events.extend(prev_event_queue)
            discarded_events = self.event_queue.extendleft(events)
            self.discarded_events += len(discarded_events)
            self._discardedEvents.mark(len(discarded_events))


            # Remove any clear state for events that were discarded
            for discarded in chain(discarded_perf_events, discarded_events):
                self.log.debug("Discarded event - queue overflow: %r",
                               discarded)
                self._removeDiscardedEventFromClearState(discarded)
            raise

    @property
    def event_queue_length(self):
        return len(self.event_queue) + len(self.perf_event_queue) + \
            len(self.heartbeat_event_queue)


class PBDaemon(ZenDaemon, pb.Referenceable):
    
    name = 'pbdaemon'
    initialServices = ['EventService']
    heartbeatEvent = {'eventClass':Heartbeat}
    heartbeatTimeout = 60*3
    _customexitcode = 0
    _pushEventsDeferred = None
    _eventHighWaterMark = None
    _healthMonitorInterval = 30

    def __init__(self, noopts=0, keeproot=False, name=None):
        # if we were provided our collector name via the constructor instead of
        # via code, be sure to store it correctly.
        if name is not None:
            self.name = name
            self.mname = name

        try:
            ZenDaemon.__init__(self, noopts, keeproot)

        except IOError:
            import traceback
            self.log.critical(traceback.format_exc(0))
            sys.exit(1)

        self._thresholds = None
        self._threshold_notifier = None
        self.rrdStats = DaemonStats()
        self.lastStats = 0
        self.perspective = None
        self.services = {}
        self.eventQueueManager = EventQueueManager(self.options, self.log)
        self.startEvent = startEvent.copy()
        self.stopEvent = stopEvent.copy()
        details = dict(component=self.name, device=self.options.monitor)
        for evt in self.startEvent, self.stopEvent, self.heartbeatEvent:
            evt.update(details)
        self.initialConnect = defer.Deferred()
        self.stopped = False
        self.counters = collections.Counter()
        self._pingedZenhub = None
        self._connectionTimeout = None
        self._publisher = None
        self._internal_publisher = None
        self._metric_writer = None
        self._derivative_tracker = None
        self._metrologyReporter = None
        # Add a shutdown trigger to send a stop event and flush the event queue
        reactor.addSystemEventTrigger('before', 'shutdown', self._stopPbDaemon)

        # Set up a looping call to support the health check.
        self.healthMonitor = task.LoopingCall(self._checkZenHub)
        self.healthMonitor.start(self._healthMonitorInterval)

    def publisher(self):
        if not self._publisher:
            host, port = urlparse(self.options.redisUrl).netloc.split(':')
            try:
                port = int(port)
            except ValueError:
                self.log.exception("redis url contains non-integer port " +
                                   "value {port}, defaulting to {default}".
                                   format(port=port, default=publisher.defaultRedisPort))
                port = publisher.defaultRedisPort
            self._publisher = publisher.RedisListPublisher(
                host, port, self.options.metricBufferSize,
                channel=self.options.metricsChannel, maxOutstandingMetrics=self.options.maxOutstandingMetrics
            )
        return self._publisher

    def internalPublisher(self):
        if not self._internal_publisher:
            url = os.environ.get( "CONTROLPLANE_CONSUMER_URL", None)
            username = os.environ.get( "CONTROLPLANE_CONSUMER_USERNAME", "")
            password = os.environ.get( "CONTROLPLANE_CONSUMER_PASSWORD", "")
            if url:
              self._internal_publisher = publisher.HttpPostPublisher( username, password, url)
        return self._internal_publisher
            
    def metricWriter(self):
        if not self._metric_writer:
            publisher = self.publisher()
            metric_writer = MetricWriter(publisher)
            if os.environ.get( "CONTROLPLANE", "0") == "1":
                internal_publisher = self.internalPublisher()
                if internal_publisher:
                  internal_metric_filter = lambda metric, value, timestamp, tags:\
                      tags and tags.get("internal", False)
                  internal_metric_writer = FilteredMetricWriter(internal_publisher, internal_metric_filter)
                  self._metric_writer = AggregateMetricWriter( [metric_writer, internal_metric_writer])
            else:
                self._metric_writer = metric_writer
        return self._metric_writer

    def derivativeTracker(self):
        if not self._derivative_tracker:
            self._derivative_tracker = DerivativeTracker()
        return self._derivative_tracker

    def connecting(self):
        """
        Called when about to connect to zenhub
        """
        self.log.info("Attempting to connect to zenhub")

    def getZenhubInstanceId(self):
        """
        Called after we connected to zenhub.
        """

        def callback(result):
            self.log.info("Connected to the zenhub/%s instance", result)

        def errback(result):
            self.log.info("Unexpected error appeared while getting zenhub instance number %s", result)

        d = self.perspective.callRemote('getHubInstanceId')
        d.addCallback(callback)
        d.addErrback(errback)
        return d

    def gotPerspective(self, perspective):
        """
        This gets called every time we reconnect.

        @parameter perspective: Twisted perspective object
        @type perspective: Twisted perspective object
        """
        self.perspective = perspective
        self.getZenhubInstanceId()
        # Cancel the connection timeout timer as it's no longer needed.
        if self._connectionTimeout:
            try:
                self._connectionTimeout.cancel()
            except AlreadyCalled:
                pass
            self._connectionTimeout = None
        d2 = self.getInitialServices()
        if self.initialConnect:
            self.log.debug('Chaining getInitialServices with d2')
            self.initialConnect, d = None, self.initialConnect
            d2.chainDeferred(d)

    def connect(self):
        pingInterval = self.options.zhPingInterval
<<<<<<< HEAD
        factory = ReconnectingPBClientFactory(connectTimeout=60, pingPerspective=True, pingInterval=pingInterval,
                                              pingtimeout=pingInterval * 5)
=======
        factory = ReconnectingPBClientFactory(connectTimeout=60, pingPerspective=self.options.pingPerspective,
                                              pingInterval=pingInterval, pingtimeout=pingInterval * 5)
>>>>>>> d1381b82
        self.log.info("Connecting to %s:%d" % (self.options.hubhost, self.options.hubport))
        factory.connectTCP(self.options.hubhost, self.options.hubport)
        username = self.options.hubusername
        password = self.options.hubpassword
        self.log.debug("Logging in as %s" % username)
        c = credentials.UsernamePassword(username, password)
        factory.gotPerspective = self.gotPerspective
        factory.connecting = self.connecting
        factory.setCredentials(c)

        def timeout(d):
            if not d.called:
                self.connectTimeout()
        self._connectionTimeout = reactor.callLater(
            self.options.hubtimeout, timeout, self.initialConnect)
        return self.initialConnect

    def connectTimeout(self):
        self.log.error('Timeout connecting to zenhub: is it running?')
        pass

    def eventService(self):
        return self.getServiceNow('EventService')
        
    def getServiceNow(self, svcName):
        if not svcName in self.services:
            self.log.warning('No service named %r: ZenHub may be disconnected' % svcName)
        return self.services.get(svcName, None) or FakeRemote()

    def getService(self, serviceName, serviceListeningInterface=None):
        """
        Attempt to get a service from zenhub.  Returns a deferred.
        When service is retrieved it is stashed in self.services with
        serviceName as the key.  When getService is called it will first
        check self.services and if serviceName is already there it will return
        the entry from self.services wrapped in a defer.succeed
        """
        if serviceName in self.services:
            return defer.succeed(self.services[serviceName])

        def removeService(ignored):
            self.log.debug('Removing service %s' % serviceName)
            if serviceName in self.services:
                del self.services[serviceName]

        def callback(result, serviceName):
            self.log.debug('Loaded service %s from zenhub' % serviceName)
            self.services[serviceName] = result
            result.notifyOnDisconnect(removeService)
            return result

        def errback(error, serviceName):
            self.log.debug('errback after getting service %s' % serviceName)
            self.log.error('Could not retrieve service %s' % serviceName)
            if serviceName in self.services:
                del self.services[serviceName]
            return error

        d = self.perspective.callRemote('getService',
                                        serviceName,
                                        self.options.monitor,
                                        serviceListeningInterface or self,
                                        self.options.__dict__)
        d.addCallback(callback, serviceName)
        d.addErrback(errback, serviceName)
        return d

    def getInitialServices(self):
        """
        After connecting to zenhub, gather our initial list of services.
        """
        def errback(error):
            if isinstance(error, Failure):
                self.log.critical( "Invalid monitor: %s" % self.options.monitor)
                reactor.stop()
                return defer.fail(RemoteBadMonitor(
                           "Invalid monitor: %s" % self.options.monitor, ''))
            return error

        self.log.debug('Setting up initial services: %s' % \
                ', '.join(self.initialServices))
        d = defer.DeferredList(
            [self.getService(name) for name in self.initialServices],
            fireOnOneErrback=True, consumeErrors=True)
        d.addErrback(errback)
        return d

    def connected(self):
        pass


    def _getThresholdNotifier(self):
        if not self._threshold_notifier:
            self._threshold_notifier = ThresholdNotifier(self.sendEvent, self.getThresholds())
        return self._threshold_notifier

    def getThresholds(self):
        if not self._thresholds:
            self._thresholds = Thresholds()
        return self._thresholds


    def run(self):
        def stopReporter():
            if self._metrologyReporter:
                return self._metrologyReporter.stop()

        # Order of the shutdown triggers matter. Want to stop reporter first, calling self.metricWriter() below
        # registers shutdown triggers for the actual metric http and redis publishers.
        reactor.addSystemEventTrigger('before', 'shutdown', stopReporter)

        threshold_notifier = self._getThresholdNotifier()
        self.rrdStats.config(self.name,
                             self.options.monitor,
                             self.metricWriter(),
                             threshold_notifier,
                             self.derivativeTracker())
        self.log.debug('Starting PBDaemon initialization')
        d = self.connect()

        def callback(result):
            self.sendEvent(self.startEvent)
            self.pushEventsLoop()
            self.log.debug('Calling connected.')
            self.connected()
            return result

        def startStatsLoop():
            self.log.debug("Starting Statistic posting")
            loop = task.LoopingCall(self.postStatistics)
            loop.start(self.options.writeStatistics, now=False)
            daemonTags = {
                'zenoss_daemon': self.name,
                'zenoss_monitor': self.options.monitor,
                'internal': True
            }
            self._metrologyReporter = TwistedMetricReporter(self.options.writeStatistics, self.metricWriter(), daemonTags)
            self._metrologyReporter.start()


        reactor.callWhenRunning(startStatsLoop)
        d.addCallback(callback)
        d.addErrback(twisted.python.log.err)
        reactor.run()
        if self._customexitcode:
            sys.exit(self._customexitcode)

    def setExitCode(self, exitcode):
        self._customexitcode = exitcode

    def stop(self, ignored=''):
        if reactor.running:
            try:
                reactor.stop()
            except ReactorNotRunning:
                self.log.debug("Tried to stop reactor that was stopped")
        else:
            self.log.debug("stop() called when not running")

    def _stopPbDaemon(self):
        if self.stopped:
            return
        self.stopped = True
        if 'EventService' in self.services:
            # send stop event if we don't have an implied --cycle,
            # or if --cycle has been specified
            if not hasattr(self.options, 'cycle') or \
                    getattr(self.options, 'cycle', True):
                self.sendEvent(self.stopEvent)
                self.log.debug("Sent a 'stop' event")
            if self._pushEventsDeferred:
                self.log.debug("Currently sending events. Queueing next call")
                d = self._pushEventsDeferred
                # Schedule another call to flush any additional queued events
                d.addBoth(lambda unused: self.pushEvents())
            else:
                d = self.pushEvents()
            return d

        self.log.debug("No event sent as no EventService available.")

    def sendEvents(self, events):
        map(self.sendEvent, events)
        
    def sendEvent(self, event, **kw):
        """ Add event to queue of events to be sent.  If we have an event
        service then process the queue.
        """
        generatedEvent = self.generateEvent(event, **kw)
        self.eventQueueManager.addEvent(generatedEvent)
        self.counters['eventCount'] += 1

        if self._eventHighWaterMark:
            return self._eventHighWaterMark
        elif self.eventQueueManager.event_queue_length >= self.options.maxqueuelen * self.options.queueHighWaterMark:
            return self.pushEvents()
        else:
            return defer.succeed(None)

    def generateEvent(self, event, **kw):
        """ Add event to queue of events to be sent.  If we have an event
        service then process the queue.
        """
        if not reactor.running:
            return
        eventCopy = {}
        for k, v in chain(event.items(), kw.items()):
            if isinstance(v, basestring):
                #default max size is 512k
                size = LIMITS.get(k, DEFAULT_LIMIT)
                eventCopy[k] = v[0:size] if len(v)>size else v
            else:
                eventCopy[k] = v

        eventCopy['agent'] = self.name
        eventCopy['monitor'] = self.options.monitor
        eventCopy['manager'] = self.fqdn
        return eventCopy

    @defer.inlineCallbacks
    def pushEventsLoop(self):
        """Periodially, wake up and flush events to ZenHub.
        """
        reactor.callLater(self.options.eventflushseconds, self.pushEventsLoop)
        yield self.pushEvents()
   
        # Record the number of events in the queue up to every 2 seconds.
        now = time.time()
        if self.rrdStats.name and now >= (self.lastStats + 2):
            self.lastStats = now
            self.rrdStats.gauge(
                'eventQueueLength', self.eventQueueManager.event_queue_length)

    @defer.inlineCallbacks
    def pushEvents(self):
        """Flush events to ZenHub.
        """
        # are we already shutting down?
        if not reactor.running:
            self.log.debug("Skipping event sending - reactor not running.")
            return

        if self.eventQueueManager.event_queue_length >= self.options.maxqueuelen * self.options.queueHighWaterMark and not self._eventHighWaterMark:
            self.log.debug("Queue length exceeded high water mark, %s ;creating high water mark deferred", self.eventQueueManager.event_queue_length)
            self._eventHighWaterMark = defer.Deferred()

        # are still connected to ZenHub?
        evtSvc = self.services.get('EventService', None)
        if not evtSvc:
            self.log.error("No event service: %r", evtSvc)
            yield task.deferLater(reactor, 0, lambda:None)
            if self._eventHighWaterMark:
                d, self._eventHighWaterMark = self._eventHighWaterMark, None
                #not connected, release throttle and let things queue
                d.callback("No Event Service")
            defer.returnValue(None)

        if self._pushEventsDeferred:
            self.log.debug("Skipping event sending - previous call active.")
            defer.returnValue("Push Pending")

        sent = 0
        try:
            #only set _pushEventsDeferred after we know we have an evtSvc/connectivity
            self._pushEventsDeferred = defer.Deferred()

            def repush(val):
                if self.eventQueueManager.event_queue_length >= self.options.eventflushchunksize:
                    self.pushEvents()
                return val
            # conditionally push more events after this pushEvents call finishes
            self._pushEventsDeferred.addCallback(repush)

            discarded_events = self.eventQueueManager.discarded_events
            if discarded_events:
                self.log.error(
                    'Discarded oldest %d events because maxqueuelen was '
                    'exceeded: %d/%d',
                    discarded_events,
                    discarded_events + self.options.maxqueuelen,
                    self.options.maxqueuelen)
                self.counters['discardedEvents'] += discarded_events
                self.eventQueueManager.discarded_events = 0

            send_events_fn = partial(evtSvc.callRemote, 'sendEvents')
            try:
                sent = yield self.eventQueueManager.sendEvents(send_events_fn)
            except ConnectionLost as ex:
                self.log.error('Error sending event: %s', ex)
                #let the reactor have time to clean up any connection errors and make callbacks
                yield task.deferLater(reactor, 0, lambda:None)
        except Exception as ex:
            self.log.exception(ex)
            #let the reactor have time to clean up any connection errors and make callbacks
            yield task.deferLater(reactor, 0, lambda:None)
        finally:
            if self._pushEventsDeferred:
                d, self._pushEventsDeferred = self._pushEventsDeferred, None
                d.callback('sent %s' % sent)
            if  self._eventHighWaterMark and self.eventQueueManager.event_queue_length < self.options.maxqueuelen * self.options.queueHighWaterMark:
                self.log.debug("Queue restored to below high water mark: %s", self.eventQueueManager.event_queue_length)
                d, self._eventHighWaterMark = self._eventHighWaterMark, None
                d.callback("Queue length below high water mark")

    def heartbeat(self):
        """if cycling, send a heartbeat, else, shutdown"""
        if not self.options.cycle:
            self.stop()
            return
        heartbeatEvent = self.generateEvent(self.heartbeatEvent, timeout=self.heartbeatTimeout)
        self.eventQueueManager.addHeartbeatEvent(heartbeatEvent)
        # heartbeat is normally 3x cycle time
        self.niceDoggie(self.heartbeatTimeout / 3)

    def postStatisticsImpl(self):
        pass

    def postStatistics(self):
        # save daemon counter stats
        for name, value in self.counters.items():
            self.log.info("Counter %s, value %d", name, value)
            self.rrdStats.counter(name, value)

        # persist counters values
        self.postStatisticsImpl()

    def _pickleName(self):
        instance_id = os.environ.get('CONTROLPLANE_INSTANCE_ID')
        return 'var/%s_%s_counters.pickle' % (self.name, instance_id)

    def remote_getName(self):
        return self.name

    def remote_shutdown(self, unused):
        self.stop()
        self.sigTerm()

    def remote_setPropertyItems(self, items):
        pass

    @translateError
    def remote_updateThresholdClasses(self, classes):
        from Products.ZenUtils.Utils import importClass
        self.log.debug("Loading classes %s", classes)
        for c in classes:
            try:
                importClass(c)
            except ImportError:
                self.log.error("Unable to import class %s", c)

    def _checkZenHub(self):
        """
        Check status of ZenHub (using ping method of service).
        @return: if ping occurs, return deferred with result of ping attempt.
        """
        self.log.debug('_checkZenHub: entry')

        def callback(result):
            self.log.debug('ZenHub health check: Got result %s' % result)
            if result == 'pong':
                self.log.debug('ZenHub health check: Success - received pong from ZenHub ping service.')
                self._signalZenHubAnswering(True)
            else:
                self.log.error('ZenHub health check did not respond as expected.')
                self._signalZenHubAnswering(False)

        def errback(error):
            self.log.error('Error pinging ZenHub: %s (%s).' % (error, getattr(error, 'message', '')))
            self._signalZenHubAnswering(False)

        try:
            if self.perspective:
                self.log.debug('ZenHub health check: perspective found. attempting remote ping call.')
                d = self.perspective.callRemote('ping')
                d.addCallback(callback)
                d.addErrback(errback)
                return d
            else:
                self.log.debug('ZenHub health check: ZenHub may be down.')
                self._signalZenHubAnswering(False)
        except pb.DeadReferenceError:
            self.log.warning("ZenHub health check: DeadReferenceError - lost connection to ZenHub.")
            self._signalZenHubAnswering(False)
        except Exception as e:
            self.log.error('ZenHub health check: caught %s exception: %s' % (e.__class__, e.message))
            self._signalZenHubAnswering(False)


    def _signalZenHubAnswering(self, answering):
        """
        Write or remove file that the ZenHub_answering health check uses to report status.
        @param answering: true if ZenHub is answering, False, otherwise.
        """
        self.log.debug('_signalZenHubAnswering(%s)' % answering)
        filename = 'zenhub_connected'
        signalFilePath = zenPath('var', filename)
        if answering:
            self.log.debug('writing file at %s' % signalFilePath)
            atomicWrite(signalFilePath, '')
        else:
            try:
                self.log.debug('removing file at %s' % signalFilePath)
                os.remove(signalFilePath)
            except Exception as e:
                self.log.debug('ignoring %s exception (%s) removing file %s' % (e.__class__, e.message, signalFilePath))


    def buildOptions(self):
        self.parser.add_option('--hubhost',
                                dest='hubhost',
                                default=DEFAULT_HUB_HOST,
                                help='Host of zenhub daemon.'
                                ' Default is %s.' % DEFAULT_HUB_HOST)
        self.parser.add_option('--hubport',
                                dest='hubport',
                                type='int',
                                default=DEFAULT_HUB_PORT,
                                help='Port zenhub listens on.'
                                    'Default is %s.' % DEFAULT_HUB_PORT)
        self.parser.add_option('--hubusername',
                                dest='hubusername',
                                default=DEFAULT_HUB_USERNAME,
                                help='Username for zenhub login.'
                                    ' Default is %s.' % DEFAULT_HUB_USERNAME)
        self.parser.add_option('--hubpassword',
                                dest='hubpassword',
                                default=DEFAULT_HUB_PASSWORD,
                                help='Password for zenhub login.'
                                    ' Default is %s.' % DEFAULT_HUB_PASSWORD)
        self.parser.add_option('--monitor', 
                                dest='monitor',
                                default=DEFAULT_HUB_MONITOR,
                                help='Name of monitor instance to use for'
                                    ' configuration.  Default is %s.'
                                    % DEFAULT_HUB_MONITOR)
        self.parser.add_option('--initialHubTimeout',
                               dest='hubtimeout',
                               type='int',
                               default=30,
                               help='Initial time to wait for a ZenHub '
                                    'connection')
        self.parser.add_option('--allowduplicateclears',
                               dest='allowduplicateclears',
                               default=False,
                               action='store_true',
                               help='Send clear events even when the most '
                               'recent event was also a clear event.')

        self.parser.add_option('--duplicateclearinterval',
                               dest='duplicateclearinterval',
                               default=0,
                               type='int',
                               help=('Send a clear event every [DUPLICATECLEARINTEVAL] '
                                     'events.')
        )

        self.parser.add_option('--eventflushseconds',
                               dest='eventflushseconds',
                               default=5.,
                               type='float',
                               help='Seconds between attempts to flush '
                               'events to ZenHub.')

        self.parser.add_option('--eventflushchunksize',
                               dest='eventflushchunksize',
                               default=50,
                               type='int',
                               help='Number of events to send to ZenHub'
                               'at one time')

        self.parser.add_option('--maxqueuelen',
                               dest='maxqueuelen',
                               default=5000,
                               type='int',
                               help='Maximum number of events to queue')

        self.parser.add_option('--queuehighwatermark',
                               dest='queueHighWaterMark',
                               default=0.75,
                               type='float',
                               help='The size, in percent, of the event queue when event pushback starts')
        self.parser.add_option('--zenhubpinginterval',
                               dest='zhPingInterval',
                               default=120,
                               type='int',
                               help='How often to ping zenhub')

        self.parser.add_option('--disable-event-deduplication',
                               dest='deduplicate_events',
                               default=True,
                               action='store_false',
                               help='Disable event de-duplication')

        self.parser.add_option('--redis-url',
                               dest='redisUrl',
                               type='string',
                               default='redis://localhost:{default}/0'.format(default=publisher.defaultRedisPort),
                               help='redis connection string: redis://[hostname]:[port]/[db], default: %default')

        self.parser.add_option('--metricBufferSize',
                               dest='metricBufferSize',
                               type='int',
                               default=publisher.defaultMetricBufferSize,
                               help='Number of metrics to buffer if redis goes down')
        self.parser.add_option('--metricsChannel',
                               dest='metricsChannel',
                               type='string',
                               default=publisher.defaultMetricsChannel,
                               help='redis channel to which metrics are published')
        self.parser.add_option('--maxOutstandingMetrics',
                               dest='maxOutstandingMetrics',
                               type='int',
                               default=publisher.defaultMaxOutstandingMetrics,
                               help='Max Number of metrics to allow in redis')
        self.parser.add_option('--disable-ping-perspective',
                               dest='pingPerspective',
                               help="Enable or disable ping perspective",
                               default=True,
                               action='store_false')
        self.parser.add_option('--writeStatistics',
                               dest='writeStatistics',
                               type='int',
                               default=30,
                               help='How often to write internal statistics value in seconds')

        ZenDaemon.buildOptions(self)<|MERGE_RESOLUTION|>--- conflicted
+++ resolved
@@ -712,13 +712,8 @@
 
     def connect(self):
         pingInterval = self.options.zhPingInterval
-<<<<<<< HEAD
-        factory = ReconnectingPBClientFactory(connectTimeout=60, pingPerspective=True, pingInterval=pingInterval,
-                                              pingtimeout=pingInterval * 5)
-=======
         factory = ReconnectingPBClientFactory(connectTimeout=60, pingPerspective=self.options.pingPerspective,
                                               pingInterval=pingInterval, pingtimeout=pingInterval * 5)
->>>>>>> d1381b82
         self.log.info("Connecting to %s:%d" % (self.options.hubhost, self.options.hubport))
         factory.connectTCP(self.options.hubhost, self.options.hubport)
         username = self.options.hubusername
