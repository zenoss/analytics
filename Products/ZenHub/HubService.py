--- conflicted
+++ resolved
@@ -77,23 +77,6 @@
 
         self.listenerOptions.pop(listener, None)
 
-<<<<<<< HEAD
-    def getMethodPriority(self, methodName):
-        """
-        Return a numeric priority in the range [0, 1] representing the
-        importance of this call. A method with a lower number will be
-        prioritized above other method calls, even if they occur
-        out-of-sequence.
-
-        Note: sendEvents and applyDataMaps are prioritized separately from all
-        others.
-        """
-        if methodName in self.methodPriorityMap:
-            return self.methodPriorityMap[methodName]
-        return 1
-
-=======
->>>>>>> 0c5d76a5
     def sendEvents(self, events):
         map(self.sendEvent, events)
 
