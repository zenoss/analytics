<!--
##############################################################################
#
# Copyright (C) Zenoss, Inc. 2009, all rights reserved.
#
# This content is made available according to terms specified in
# License.zenoss under the directory where your Zenoss product is installed.
#
##############################################################################
-->


<configure
    xmlns="http://namespaces.zope.org/zope"
    xmlns:browser="http://namespaces.zope.org/browser"
    xmlns:five="http://namespaces.zope.org/five">

<include package="zenoss.extjs"/>

<include file="backcompat.zcml"/>
<include file="resources.zcml"/>
<include file="macros.zcml"/>
<include file="navigation.zcml"/>
<include file="javascript.zcml"/>
<include file="security.zcml"/>

<!--
<include file="screentypes.zcml"/>
-->

<browser:page
    for="*"
    name="index.html"
    class=".ErrorMessage"
    permission="zope2.Public"
    />


<interface
    interface="..navigation.interfaces.IZenossNav"
    type="zope.publisher.interfaces.browser.IBrowserSkinType"
    name="zenossSkin"
    />

<browser:defaultSkin name="zenossSkin"/>

<!-- registers the etag adapter -->
<include package="zope.browserresource" />

<!-- Viewlet manager for generic snippets -->
<browser:viewletManager
    name="jssnippets"
    provides=".interfaces.IMainSnippetManager"
    class=".javascript.MainSnippetManager"
    permission="zope2.Public"
    />

<!-- Viewlet manager for javascript src includes -->
<browser:viewletManager
    name="all-js"
    provides=".interfaces.IJavaScriptSrcManager"
    class=".javascript.JavaScriptSrcManager"
    permission="zope2.Public"
    />

<browser:viewletManager
    name="xtrace-js"
    provides=".interfaces.IXTraceSrcManager"
    class=".javascript.XTraceSrcManager"
    permission="zope2.Public"
    />

<browser:viewletManager
    name="all-css"
    provides=".interfaces.ICSSSrcManager"
    class=".javascript.CSSSrcManager"
    permission="zope2.Public"
    />


<!-- Viewlet manager for javascript src includes -->
<browser:viewletManager
    name="head-extra"
    provides=".interfaces.IHeadExtraManager"
    class=".resources.HeadExtraManager"
    permission="zope2.Public"
    />


<!--
<browser:defaultView
    for="OFS.interfaces.IApplication"
    name="redirect"
    />

<browser:page
    for="*"
    name="redirect"
    permission="zope2.Public"
    class=".MainPageRedirect"
    />
-->

<browser:resourceDirectory
    name="zenui"
    directory="resources"
    />


<browser:page
    template="templates/base-new.pt"
    name="nocview"
    for="*"
    permission="zenoss.View"
    />

<browser:page
    template="templates/base-new.pt"
    name="evhistory"
    for="*"
    permission="zenoss.View"
    />

<browser:page
    template="templates/base-new.pt"
    name="notifications"
    for="*"
    permission="zenoss.View"
    />

<browser:page
    class=".pages.ITInfrastructure"
    name="itinfrastructure"
    for="*"
    permission="zenoss.Common"
    />

<browser:page
    class=".testing.UserInterfaceTests"
    name="uitests"
    for="Products.ZenModel.interfaces.IDataRoot"
    permission="zenoss.Common"
    />

<browser:page
    name="export_devices"
    class=".device_export.DeviceExporter"
    for="*"
    permission="zope2.Public"
    />

<browser:page
    class=".pages.DeviceDetails"
    name="devicedetail"
    for="Products.ZenModel.Device.Device"
    permission="zenoss.View"
    />

<browser:page
    template="templates/network.pt"
    name="networks"
    for="*"
    permission="zenoss.View"
    />

<browser:page
    template="templates/eventclasses.pt"
    name="eventclasses"
    for="*"
    permission="zenoss.View"
    />

<browser:page
    template="templates/manufacturers.pt"
    name="manufacturers"
    for="*"
    permission="zenoss.View"
    />

<browser:page
    template="templates/process.pt"
    name="process"
    for="*"
    permission="zenoss.View"
    />

<browser:page
    class=".pages.DaemonsView"
    name="daemons"
    for="*"
    permission="zenoss.View"
    />

<browser:page
    template="templates/collectortemplate.pt"
    name="collectorTemplate"
    for="*"
    permission="zenoss.ManageControlCenter"
    />

<browser:page
    template="templates/ipservice.pt"
    name="ipservice"
    for="*"
    permission="zenoss.View"
    />

<browser:page
    template="templates/winservice.pt"
    name="winservice"
    for="*"
    permission="zenoss.View"
    />

<browser:page
    template="templates/networkMap.pt"
    name="networkMap"
    for="*"
    permission="zenoss.View"
    />


<browser:page
    template="templates/reports.pt"
    name="reports"
    for="*"
    permission="zenoss.Common"
    />

<browser:page
    template="templates/joblist.pt"
    name="joblist"
    for="*"
    permission="zenoss.Common"
    />

<browser:page
    template="templates/mibs.pt"
    name="mibs"
    for="*"
    permission="zenoss.View"
    />

<browser:page
    template="templates/triggers.pt"
    name="triggers"
    for="*"
    permission="zenoss.Common"
    />

<browser:page
    class=".pages.AddDevices"
    name="addDevices"
    for="*"
    permission="zenoss.ManageDevice"
    />

<browser:page
    class=".pages.DiscoverNetwork"
    name="discoverNetwork"
    for="*"
    permission="zenoss.ManageDevice"
    />

<browser:page
    template="templates/base-new.pt"
    name="users"
    for="*"
    permission="zope2.Public"
    />

<browser:page
    template="templates/template.pt"
    name="template"
    for="*"
    permission="zenoss.ManageDMD"
    />

<browser:page
    class=".command.CommandView"
    name="run_command"
    for="*"
    permission="zenoss.RunCommands"
    />

<browser:page
    class=".command.BackupView"
    name="run_backup"
    for="*"
    permission="zenoss.ManageDMD"
    />

<browser:page
    class=".command.ModelView"
    name="run_model"
    for="*"
    permission="zenoss.ManageDevice"
    />

<browser:page
    class=".command.ModelDebugView"
    name="run_model_debug"
    for="*"
    permission="zenoss.ManageDevice"
    />

<browser:page
    class=".command.MonitorView"
    name="run_monitor"
    for="*"
    permission="zenoss.ManageDevice"
    />

<browser:page
    class=".command.MonitorDebugView"
    name="run_monitor_debug"
    for="*"
    permission="zenoss.ManageDevice"
    />

<browser:page
<<<<<<< HEAD
    class=".command.GroupModelView"
    name="group_model"
    for="*"
    permission="zenoss.ManageDevice"
    />

<browser:page
    class=".command.GroupModelDebugView"
    name="group_model_debug"
    for="*"
    permission="zenoss.ManageDevice"
    />

<browser:page
    class=".command.GroupMonitorView"
    name="group_monitor"
    for="*"
    permission="zenoss.ManageDevice"
    />

<browser:page
    class=".command.GroupMonitorDebugView"
    name="group_monitor_debug"
    for="*"
    permission="zenoss.ManageDevice"
    />

<browser:page
    class=".command.TestDataSourceView"
    name="test_datasource"
=======
    class=".command.MonitorDatasource"
    name="monitor_datasource"
>>>>>>> a9085dda
    for="Products.ZenModel.RRDDataSource.RRDDataSource"
    permission="zenoss.RunCommands"
    />

<browser:page
    template="templates/graphs.pt"
    name="graphs"
    permission="zenoss.View"
    for="Products.ZenModel.DeviceComponent.DeviceComponent"
    />

<browser:view
    class="..security.authorization.Authorization"
    name="authorization"
    for="OFS.interfaces.IApplication"
    permission="zope2.Public"
    />

<browser:view
    class="..security.authorization.Login"
    name="login"
    for="zope.publisher.interfaces.browser.IBrowserView"
    permission="zope2.Public"
    />


<browser:view
    class="..security.authorization.Validate"
    name="validate"
    for="zope.publisher.interfaces.browser.IBrowserView"
    permission="zope2.Public"
    />

<browser:view
    class=".views.FileUpload"
    name="uploadfile"
    for="*"
    permission="zenoss.ManageDMD"
    />

<browser:view
    class=".views.Robots"
    name="robots.txt"
    for="OFS.interfaces.IApplication"
    permission="zope2.Public"
    />

<browser:view
    class=".views.GotoRedirect"
    name="goto"
    for="Products.ZenModel.interfaces.IDataRoot"
    permission="zenoss.Common"
    />

<browser:view
    class=".graphs.ExportGraph"
    name="exportGraph"
    for="Products.ZenModel.interfaces.IDataRoot"
    permission="zenoss.Common"
    />

<browser:page
    template="templates/viewGraph.pt"
    name="viewGraph"
    for="*"
    permission="zenoss.Common"
    />

<browser:page
    class=".views.GetDaemonLogs"
    name="getDaemonLogs"
    for="Products.ZenModel.interfaces.IDataRoot"
    permission="zenoss.Common"
    />

<browser:view
    class=".views.GetDoc"
    name="getDoc"
    for="*"
    permission="zope2.Public"
    />

<browser:view
    class=".views.NginxStaticLocationBlocks"
    name="nginx_static"
    for="OFS.interfaces.IApplication"
    permission="zope2.Public"
    />

<browser:viewlet
    name="zenoss_settings"
    manager=".interfaces.IMainSnippetManager"
    class=".javascript.ZenossSettings"
    permission="zope2.Public"
    />

<browser:viewlet
    name="zenoss_data"
    weight="3"
    manager=".interfaces.IJavaScriptSrcManager"
    class=".javascript.ZenossData"
    permission="zope2.Public"
    />

<browser:viewlet
    name="browser_state"
    manager=".interfaces.IMainSnippetManager"
    class=".javascript.BrowserState"
    permission="zope2.Public"
    />

<include package=".eventconsole"/>
<include package=".search"/>
<include package=".stats"/>
<include package=".modelapi"/>

</configure><|MERGE_RESOLUTION|>--- conflicted
+++ resolved
@@ -319,7 +319,6 @@
     />
 
 <browser:page
-<<<<<<< HEAD
     class=".command.GroupModelView"
     name="group_model"
     for="*"
@@ -348,12 +347,8 @@
     />
 
 <browser:page
-    class=".command.TestDataSourceView"
-    name="test_datasource"
-=======
     class=".command.MonitorDatasource"
     name="monitor_datasource"
->>>>>>> a9085dda
     for="Products.ZenModel.RRDDataSource.RRDDataSource"
     permission="zenoss.RunCommands"
     />
