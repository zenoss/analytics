--- conflicted
+++ resolved
@@ -728,12 +728,9 @@
         after_request: function() {
             if (this.refresh_in_progress > 0) {
                 this.refresh_in_progress -= 1;
-<<<<<<< HEAD
-=======
             if (this._previousScrollPosition && this.getView().getEl()) {
                 this.getView().getEl().dom.scrollTop = this._previousScrollPosition;
                 delete this._previousScrollPosition;
->>>>>>> a1d65b61
             }
         },
         /**
