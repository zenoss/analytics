/* global zenoss:true, moment: true */
/* jshint freeze: false */
/*****************************************************************************
 *
 * Copyright (C) Zenoss, Inc. 2010, all rights reserved.
 *
 * This content is made available according to terms specified in
 * License.zenoss under the directory where your Zenoss product is installed.
 *
 ****************************************************************************/
(function(){
    Ext.ns('Zenoss');
    /**********************************************************************
     *
     * Graph Panel
     *
     */
    function syntaxHighlight(json) {
        json = JSON.stringify(json, undefined, 4);
        json = json.replace(/&/g, '&amp;').replace(/</g, '&lt;').replace(/>/g, '&gt;');
        json = json.replace(/ /g, '&nbsp;');
        return json.replace(/("(\\u[a-zA-Z0-9]{4}|\\[^u]|[^\\"])*"(\s*:)?|\b(true|false|null)\b|-?\d+(?:\.\d*)?(?:[eE][+\-]?\d+)?)/g, function (match) {
            var cls = 'syntax-number';
            if (/^"/.test(match)) {
                if (/:$/.test(match)) {
                    cls = 'syntax-string';
                } else {
                    cls = 'syntax-text';
                }
            } else if (/true|false/.test(match)) {
                cls = 'syntax-boolean';
            } else if (/null/.test(match)) {
                cls = 'syntax-null';
            }
            return '<span class="' + cls + '">' + match + '</span>';
        });
    }

    function isSingleComponentChart(pts){

        var allTheSame = true;
        var first = true;
        var componentName = "";
        pts.forEach(function(pt){
            var cname = pt.legend.substr(0,pt.legend.indexOf(" "));
            allTheSame = allTheSame && ( componentName === cname || first );
            componentName = cname;
            first = false;
        });
        return allTheSame ? componentName : '';
    }

    function removeRepeatedComponent(pts, cname) {
        // Remove repeated component name from beginning of all strings
        pts.forEach(function (pt) {
            if (pt.legend.substr(0, cname.length) === cname) {
                pt.legend = pt.legend.substr(cname.length).trim();
            }
            // also trim off any leading "- " strings
            if (pt.legend.substr(0, 2) === "- ") {
                pt.legend = pt.legend.substr(2);
            }
        });
    }

    function truncateLongLegends(pts) {
        var uRex1 = /[0-9a-f]{8}-([0-9a-f]{4}-){3}[0-9a-f]{12}/gi;
        var uRex2 = /[0-9a-f]{64}/gi;

        pts.forEach(function (pt) {
            // ZEN-26498 truncate UUIDs when present.
            var uDashed = pt.legend.match(uRex1) || [];
            uDashed.forEach(function (u) {
                var trunc = u.substr(0, 2) + ".." + u.substr(31);
                pt.legend = pt.legend.replace(u, trunc);
            }, this);
            var uHexed = pt.legend.match(uRex2) || [];
            uHexed.forEach(function (u) {
                var truncd = u.substr(0, 2) + ".." + u.substr(59);
                pt.legend = pt.legend.replace(u, truncd);
            }, this);
            // remove used redundancy
            var usedused = pt.legend.indexOf('usedBlocks Used');
            if ( usedused > -1) {
                pt.legend = pt.legend.substr(0, usedused) + "Used";
            }
            // Now impose 40 characters max length but keep last word
            if (pt.legend.length > 40) {
                var allWords = pt.legend.split(' ');
                var lastWord = allWords[allWords.length-1];
                if (lastWord.length > 30) {
                    lastWord = lastWord.substr(lastWord.length -8);
                }
                pt.legend = pt.legend.substr(0,40-lastWord.length) + "..." + lastWord;
            }
        });
    }

    var router = Zenoss.remote.DeviceRouter,

        CURRENT_TIME = "0s-ago",
        DATE_RANGES = [
            ["1h-ago", _t('Last Hour')],
            ["1d-ago", _t('Last 24 Hours')],
            ["7d-ago", _t('Last Week')],
            ["30d-ago", _t('Last 30 days')],
            ["1y-ago", _t('Last Year')]
        ],
        RANGE_TO_MILLISECONDS = {
            '1h-ago': 3600000,
            '1d-ago': 86400000,
            '7d-ago': 604800000,
            '30d-ago': 2419200000,
            '1y-ago': 31536000000
        },

        /*
         * If a given request is over GRAPHPAGESIZE then
         * the results will be paginated.
         * Lower the number of graphs that are displayed for IE
         * since it dramatically speeds up the rendering speed.
         **/
        GRAPHPAGESIZE = Ext.isIE ? 25 : 50;

    Number.prototype.pad = function(count) {
        var zero = count - this.toString().length + 1;
        return new Array(+(zero > 0 && zero)).join("0") + this;
    };

    function now() {
        return new Date().getTime();
    }

    function rangeToMilliseconds(range){
        if (RANGE_TO_MILLISECONDS[range]) {
            return RANGE_TO_MILLISECONDS[range];
        }
        return range;
    }

    Date.prototype.minus = function(secs) {
        return new Date(this.valueOf()-(secs*1000));
    };

    Ext.define("Zenoss.EuropaGraph", {
        alias:['widget.europagraph'],
        extend: "Ext.Panel",

        zoom_factor: 1.25,
        pan_factor: 4,

        /**
         * @cfg {int} start
         * The start time of the graph in unix seconds.
         * Defaults to <code>new DateTime().getTime()</code>.
         */
        start: DATE_RANGES[0][0],

        /**
         * @cfg {int} end
         * The end time of the graph in unix seconds.
         * Defaults to <code>new DateTime().getTime() - 3600 (an hour ago)</code>.
         */
        end: CURRENT_TIME,

        /**
         * @cfg {String}  graphId
         * The id of the div that is used to contain the graph
         *
         */
        graphId: "",

        /**
         * @cfg {String}  graphTitle
         * The upper left hand title of the graph
         * Defaults to an empty string.
         */
        graphTitle: "",

        /**
         * @cfg {Object}  tags
         * The tags we are sending to the metric service. This is a key value pair of tagname, value.
         * For Example: <code>{'ip_address': '191.168.4.10'}
         * Defaults to an empty object
         */
        tags: {},

        /**
         * @cfg {String} type
         * The type of chart we are asking the metric service to render. See the central-query documentation for a list of valid types.
         * Defaults to an <code>line</code>
         */
        type: 'line',

        /**
         * @cfg {boolean} hasMenu
         * Toggles building the gear menu.
         */
        hasMenu: true,

        /**
         * @cfg {Array} datapoints
         * Datapoints we are sending to the metric service. This is an
         * array of objects. A datapoint object has the following
         * available properties:
         * <ul>
         *   <li> aggregator - example: "avg". The available aggregator functions  are: ("avg", "min", "max", "sum")</li>
         *   <li> color - example: "#0000ff99"</li>
         *   <li> format - example: "%6.2lf"</li>
         *   <li> id - example: "laLoadInt15"</li>
         *   <li> legend - example: "15 Minute"</li>
         *   <li> metric - example: "laLoadInt15"</li>
         *   <li> rpn - example: "100,/"</li>
         *   <li> uuid - example: "480fc36d-1ffa-4bbd-a41d-2ad0e459fb85""</li>
         * </ul>
         **/
        datapoints: [],
        graphTemplate: new  Ext.Template('<div id="{graphId}" class="europagraph" style="{graphPadding}height:{graphHeight}px;"> ' +
                                         '     <div class="graph_title">{graphTitle}' +
                                         '        <div class="graph_description">{description}</div>'+
                                         '     </div> ' +
                                         '    <img id="{buttonId}" class="europaGraphGear" src="/++resource++zenui/img/gear.png"  />' +
                                         '</div>'),
        constructor: function(config) {
            var padding = "padding:5px 5px 5px 0px;";
            // backcompat from graph dimensions from rrd
            // the properties were saved on each graph definition and we want to
            // preserve backward compabability
            if (config.height === 100 && config.width === 500) {
                config.height = 500;
            } else if (config.height == undefined) {
                config.height = 500;
            }
            // width is not customizable - always fills column
            delete config.width;

            // dynamically adjust the height;
            config.graphPadding = padding;
            config.graphHeight = config.height - 50;
            config.buttonId = Ext.id();
            config = Ext.applyIf(config||{}, {
                html: this.graphTemplate.apply(config),
                maxWidth: 800,
                cls: 'graph-panel',
                bodyStyle: {
                    padding: "5px"
                },
                graph_params: {
                    drange: DATE_RANGES[0][0],
                    end: config.end || CURRENT_TIME,
                    start: config.start || DATE_RANGES[0][0]
                },
                dockedItems: [{
                    xtype: 'toolbar',
                    dock: 'top',
                    items: ['->',{
                        text: _t('Open in New Tab'),
                        ref: "../newtab",
                        handler: Ext.bind(function(btn, e) {
                                this.newTab(this);
                        }, this)
                    },{
                        text: '&lt;',
                        width: 40,
                        handler: Ext.bind(function(btn, e) {
                                this.onPanLeft(this);
                        }, this)
                    },{
                        text: _t('Zoom In'),
                        ref: '../zoomin',
                        handler: Ext.bind(function(btn, e) {
                            this.doZoom.call(this, 0, 1/this.zoom_factor);
                        }, this)
                    },{
                        text: _t('Zoom Out'),
                        ref: '../zoomout',
                        handler: Ext.bind(function(btn, e) {
                            this.doZoom.call(this, 0, this.zoom_factor);
                        }, this)
                    },{
                        text: '&gt;',
                        width: 40,
                        handler: Ext.bind(function(btn, e) {
                            this.onPanRight(this);
                        }, this)
                    }]
                }]
            });

            Zenoss.EuropaGraph.superclass.constructor.call(this, config);
        },
        initComponent: function() {
            // the visualization library depends on our div rendering,
            // let's make sure that has happened
            this.on('afterrender', this.initChart, this);
            this.on('afterrender', this.buildMenu, this, {single: true});
            this.callParent(arguments);
        },
        beforeDestroy: function() {
            if (this.menu) {
                this.menu.destroy();
            }
        },
        buildMenu: function() {
            if (! this.hasMenu) {
                return;
            }
            var item = Ext.get(this.buttonId);
            this.menu = Ext.create('Ext.menu.Menu', {
                items: [{
                    text: _t('Definition'),
                    handler: Ext.bind(this.displayDefinition, this)
                }, {
                    text: _t('Export to CSV'),
                    handler: Ext.bind(this.exportData, this)
                }, {
                    text: _t('Link to this Graph'),
                    handler: Ext.bind(this.displayLink, this)
                }, {
                    text: _t('Expand Graph'),
                    handler: Ext.bind(this.expandGraph, this)
                }]
            });
            item.on('click', function(event, t) {
                event.preventDefault();
                var rect = event.target.getBoundingClientRect(),
                    x = rect.left,
                    y = rect.top + rect.height;
                this.menu.showAt(x, y);
            }, this);

        },
        initChart: function() {
            var cname = isSingleComponentChart(this.datapoints);
            // returns repeated legend name if all legends share same component
            if(cname.length > 0) {
                [this.datapoints, this.thresholds].forEach(function (datapts) {
                    removeRepeatedComponent(datapts, cname);
                }, this);
            }
            truncateLongLegends(this.datapoints);

            // these assume that the graph panel has already been rendered
            var height = this.getEl().getHeight();
            var visconfig = {
                returnset: "EXACT",
                range : {
                    start : this.graph_params.start,
                    end : this.graph_params.end
                },
                base: this.base,
                tags: this.tags,
                datapoints: this.datapoints,
                overlays: this.thresholds,
                projections: this.projections,
                type: this.type,
                // lose the footer and yaxis label as the image gets smaller
                footer: (height >= 350) ? true : false,
                yAxisLabel: this.units,
                supressLegend: true,
                miny: (this.miny !== -1) ? this.miny : null,
                maxy: (this.maxy !== -1) ? this.maxy : null,
                // the visualization library currently only supports
                // one format for chart, not per metric
                format: (this.datapoints.length > 0) ? this.datapoints[0].format: "",
                timezone: Zenoss.USER_TIMEZONE
            };

            // determine scaling
            if (this.autoscale) {
                visconfig.autoscale = {
                    factor: this.base,
                    ceiling: this.ceiling
                };
            }
            this.chartdefinition = visconfig;

            var self = this;
            var p = zenoss.visualization.chart.create(this.graphId, visconfig);
            p.then(function(chart){
                chart.afterRender = function(){
                    var legenddiv = chart.$div.find(".nv-legend").length;
<<<<<<< HEAD
                    // 40 will trigger resize below. 
=======
                    // 40 will trigger resize below.
>>>>>>> 17a3305e
                    var legendHeight = legenddiv ? chart.$div.find(".nv-legend")[0].getBBox().height : 40;

                    // adjust height based on graph content
                    var footerHeight = chart.$div.find(".zenfooter").outerHeight() || 0,
                        graphHeight = self.height,
                        adjustedHeight = footerHeight + graphHeight + legendHeight;

                    // if more than 1 legend row, recalculate panel height
                    if(legendHeight > 20){
                        chart.$div.height(adjustedHeight);
                        self.setHeight(adjustedHeight + 60);
                        chart.resize();
                    }
                };
                // Here we set an onUpdate function for the chart, which takes a promise as an argument (the update
                // ajax request) and disables the controls until the promise is either fulfilled or it fails.
                chart.onUpdate = function(p1){
                    // start gear spinning
                    var delement = Ext.query(".europaGraphGear", self.getEl().dom)[0];
                    delement.classList.add("spinnerino");

                    // set the graph panel to 'updating'. This will disable controls for combined graphs
                    var graphPanel = self.up("graphpanel");
                    if(graphPanel){
                        graphPanel.updateStart();
                    }

                    // disable the controls for europa graphs which are not combined, such as component graphs
                    var items = self.dockedItems.items;
                    var disableTimer = setTimeout(function(){
                        items.forEach(function(item){
                            if(item.disable){
                                item.disable();
                            }
                        });
                    }, 1000);

                    // regardless of whether the promise is fulfilled or it fails, we will re-enable controls for both types of graphs
                    p1.always(function(){
                        if (graphPanel){
                            graphPanel.updateEnd();
                        }
                        clearTimeout(disableTimer);
                        delement.classList.remove("spinnerino");
                        items.forEach(function(item){
                            item.enable();
                        });
                    });
                };
            });

        },
        displayLink: function(){
            var config = {},
                encodedConfig, link,
                drange="null",
                // keys to exclude when cloning config object
                exclusions = ["dockedItems"];

            // shallow clone initialConfig object as long as the
            // key being copied is not in the exclusions list.
            // This is useful because the final JSON string needs
            // to be as small as possible!
            for(var i in this.initialConfig){
                if(exclusions.indexOf(i) === -1){
                    config[i] = this.initialConfig[i];
                }
            }
            // see if we can find the date range selected
            var graphPanel = this.up('graphpanel');
            if (graphPanel && Ext.isNumber(graphPanel.drange)) {
                drange = graphPanel.drange;
            }
            // get the zipped + encoded config from the server
            router.gzip_b64({string: Ext.JSON.encode(config)}, function(resp) {
                if (resp.success && resp.data && resp.data.data !== undefined) {
                    link = Ext.String.format("/zport/dmd/viewGraph?drange={0}&data={1}", drange, resp.data.data);
                    if (link.length > 2000) {
                        Zenoss.message.error('Unable to generate link, length is too great');
                    } else {
                        new Zenoss.dialog.ErrorDialog({
                            message: Ext.String.format(_t('<div>' + Ext.String.format(_t('Drag this link to your bookmark bar to link directly to this graph. {0}'),
                                '<br/><br/><a href="' + link + '">Graph: ' + this.graphTitle +  ' </a>') + '</div>')),
                            title: _t('Link to this Graph')
                        });
                    }
                }
            },
            this);
        },
        expandGraph: function(){
            var config = {},
                drange = "null",
                exclusions = ["dockedItems"];

            for(var i in this.initialConfig){
                if(exclusions.indexOf(i) === -1){
                    config[i] = this.initialConfig[i];
                }
            }
            // see if we can find the date range selected
            var graphPanel = this.up('graphpanel');
            if (graphPanel && Ext.isNumber(graphPanel.drange)) {
                drange = graphPanel.drange;
            }

            config.graphId = Ext.id();
            config.autoscale = true;
            config.hasMenu = false;
            config.xtype = 'europagraph';
            config.height = window.outerHeight * 0.75;
            config.width = Math.min(window.outerWidth * 0.80, config.height * 1.6180339887);
            config.maxWidth = 2000;
            config.autoScroll = true;
            delete config.html;

            var win = Ext.create('Zenoss.dialog.BaseWindow', {
                cls: 'white-background-panel',
                layout: 'fit',
                width: config.width * 1.15,
                height: config.height * 1.05,
                resizable: false,
                items: [config]
            });
            win.show();
        },
        displayDefinition: function(){
            Ext.create('Zenoss.dialog.BaseWindow', {
                closeAction: 'destroy',
                title: _t('Graph JSON Definition'),
                autoScroll: true,
                minWidth: 700,
                height: 500,
                items: [{
                    xtype: 'panel',
                    autoScroll: true,
                    html: Ext.String.format('<pre>{0}</pre>', syntaxHighlight(this.chartdefinition))
                }]
            }).show();
        },
        exportData: function() {
            var chart = zenoss.visualization.chart.getChart(this.graphId),
                plots = Ext.JSON.encode(chart.plots),
                form, start, end,
                startDate = chart.getStartDate(),
                endDate = chart.getEndDate(),
                uid = this.uid,
                units = chart.yAxisLabel;

            if(!startDate || !endDate){
                Zenoss.message.error('Cannot export data: graph missing start or end date');
            }

            start = startDate.unix();
            end = endDate.unix();

            form = Ext.DomHelper.append(document.body, {
                tag: 'form',
                method: 'POST',
                action: '/zport/dmd/exportGraph',
                children: [{
                    tag: 'textarea',
                    style: {
                        display: 'none'
                    },
                    name: 'plots',
                    html: plots
                },{
                    tag: 'input',
                    type: 'hidden',
                    name: 'start',
                    value: Zenoss.date.renderWithTimeZone(start, "YYMMDD_hhmmss")
                },{
                    tag: 'input',
                    type: 'hidden',
                    name: 'end',
                    value: Zenoss.date.renderWithTimeZone(end, "YYMMDD_hhmmss")
                },{
                    tag: 'input',
                    type: 'hidden',
                    name: 'uid',
                    value: uid
                },{
                    tag: 'input',
                    type: 'hidden',
                    name: 'title',
                    value: this.graphTitle
                },{
                    tag: 'input',
                    type: 'hidden',
                    name: 'units',
                    value: units
                }]
            });
            form.submit();
        },
        /**
         * In response to ZEN-14295 if we have a lot of series we are trying to plot
         * ignore the set height and make the graph larger so the graph shows up.
         **/
        adjustHeightBasedOnMetrics: function(height, datapoints) {
            height = height || 500;
            // not necessary until we get above 5 datapoints
            if (datapoints.length <= 5) {
                return height;
            }

            var adjustment = height * 0.05;
            return height + (adjustment * datapoints.length);
        },
        initEvents: function() {
            Zenoss.EuropaGraph.superclass.initEvents.call(this);
            this.addEvents(
                /**
                 * @event updateimage
                 * Fire this event to force the chart to redraw itself.
                 * @param {object} params The parameters we are sending to the object.
                 **/
                'updateimage'
            );
            this.on('updateimage', this.updateGraph, this);
            this.graphEl = Ext.get(this.graphId);
        },
        updateGraph: function(params) {
            var gp = Ext.apply({}, params, this.graph_params);
            gp.start = params.start || gp.start;
            if (gp.start < 0) {
                gp.start = 0;
            }

            // see if end is explicitly defined on the params
            if (Ext.isDefined(params.end) && (params.end > params.start)){
                gp.end = params.end;
            }

            var changes = {
                range : {
                    start: gp.start,
                    end: gp.end
                }
            };
            zenoss.visualization.chart.update(this.graphId, changes);

            this.graph_params = gp;
        },
        convertStartToAbsoluteTime: function(start) {
            if (Ext.isNumber(start)) {
                return start;
            }
            return parseInt(new Date() - rangeToMilliseconds(start));
        },
        convertEndToAbsolute: function(end) {
            if (end === CURRENT_TIME) {
                return now();
            }
            return end;
        },
        newTab: function(graph) {
            var config = {},
                link,
                drange="null",
                exclusions = ["dockedItems"];

            for(var i in this.initialConfig){
                if(exclusions.indexOf(i) === -1){
                    config[i] = this.initialConfig[i];
                }
            }
            // see if we can find the date range selected
            var graphPanel = this.up('graphpanel');
            if (graphPanel && Ext.isNumber(graphPanel.drange)) {
                drange = graphPanel.drange;
            }
            else if(graph.graph_params && Ext.isNumber(graph.graph_params.drange)) {
                drange = graph.graph_params.drange;
            }

            // create a new window that will later be
            // redirected to the graph url
            // NOTE: this circumvents popup blocking
            var redirect = window.open("", "_blank");

            // get the zipped + encoded config from the server
            router.gzip_b64({string: Ext.JSON.encode(config)}, function(resp) {
                if (resp.success && resp.data && resp.data.data !== undefined) {
                    link = Ext.String.format("/zport/dmd/viewGraph?drange={0}&data={1}", drange, resp.data.data);
                    if (link.length > 2000) {
                        Zenoss.message.error('Unable to generate link, length is too great');
                    } else {
                        redirect.location = link;
                    }
                }
            });

        },
        onPanLeft: function(graph) {
            var gp = this.graph_params;
            gp.start = this.convertStartToAbsoluteTime(gp.start);
            var delta = Math.round(rangeToMilliseconds(gp.drange)/this.pan_factor);
            var newstart = (gp.start) - delta > 0 ? gp.start - delta : 0;
            var newend = parseInt(newstart + rangeToMilliseconds(gp.drange));

            this.fireEvent("updatelimits", {start:newstart, end:newend});
            this.fireEvent("updateimage", {start:newstart, end:newend});
        },
        onPanRight: function(graph) {
            var gp = this.graph_params;
            gp.start = this.convertStartToAbsoluteTime(gp.start);
            var delta = Math.round(rangeToMilliseconds(gp.drange)/this.pan_factor);
            var newstart = gp.start + delta > 0 ? gp.start + delta : 0;
            var newend = parseInt(newstart + rangeToMilliseconds(gp.drange));

            this.fireEvent("updatelimits", {start:newstart, end:newend});
            this.fireEvent("updateimage", {start:newstart, end:newend});
        },
        doZoom: function(xpos, factor) {
            var gp = this.graph_params;

            gp.end = this.convertEndToAbsolute(gp.end);
            gp.drange = rangeToMilliseconds(gp.drange) * factor;

            var end = gp.end,
                start = parseInt(gp.end - gp.drange);

            this.fireEvent("updatelimits", { start: start, end: end });
            this.fireEvent("updateimage", { start: start, end: end });
        }
    });


    Ext.define("Zenoss.form.GraphRefreshButton", {
        alias:['widget.graphrefreshbutton'],
        extend:"Zenoss.RefreshMenuButton",
        constructor: function(config) {
            config = config || {};
            var menu = {
                xtype: 'statefulrefreshmenu',
                id: config.stateId || Ext.id(),
                trigger: this,
                items: [{
                    cls: 'refreshevery',
                    text: _t('Refresh every')
                },{
                    xtype: 'menucheckitem',
                    text: _t('1 minute'),
                    value: 60,
                    group: 'refreshgroup'
                },{
                    xtype: 'menucheckitem',
                    text: _t('5 minutes'),
                    value: 300,
                    group: 'refreshgroup'
                },{
                    xtype: 'menucheckitem',
                    text: _t('10 Minutes'),
                    value: 600,
                    group: 'refreshgroup'
                },{
                    xtype: 'menucheckitem',
                    text: _t('30 Minutes'),
                    checked: true,
                    value: 1800,
                    group: 'refreshgroup'
                },{
                    xtype: 'menucheckitem',
                    text: _t('1 Hour'),
                    value: 3600,
                    group: 'refreshgroup'
                },{
                    xtype: 'menucheckitem',
                    text: _t('Manually'),
                    value: -1,
                    group: 'refreshgroup'
                }]
            };
            Ext.apply(config, {
                menu: menu
            });
            this.callParent(arguments);
        }
    });


    Ext.define("Zenoss.form.DRangeSelector", {
        alias:['widget.drangeselector'],
        extend:"Ext.form.ComboBox",
        constructor: function(config) {
            config = config || {};
            Ext.apply(config, {
                fieldLabel: _t('Range'),
                name: 'ranges',
                editable: false,
                forceSelection: true,
                autoSelect: true,
                triggerAction: 'all',
                value: '1h-ago',
                queryMode: 'local',
                store: new Ext.data.ArrayStore({
                    id: 0,
                    model: 'Zenoss.model.IdName',
                    data: DATE_RANGES.concat([[0,"<hr>"],["custom", "["+ _t("Custom") +"]"]])
                }),
                valueField: 'id',
                displayField: 'name'
            });
            this.callParent(arguments);
        }
    });

    // datefield that uses number of ms since epoch to
    // get and set date. Also accepts a `displayTZ` property
    // which is used to offset the date that is displayed to
    // the end user.
    // NOTE: when you set the date, it should be UTC. When you
    // get the date, it will be UTC. The `displayTZ` property is
    // only to adjust what the user sees, not to adjust the
    // actual date value.
    Ext.define("Zenoss.form.UTCDateField", {
        alias:['widget.utcdatefield'],
        extend:"Ext.form.DateField",
        constructor: function(config) {
            config = config || {};

            // "Africa/Abidjan" is moment.tz default UTC zone
            this.setDisplayTimezone(config.displayTZ || "Africa/Abidjan");

            // get the browser's local timezone so we can offset that as well :/
            // NOTE: zone returns minutes, so convert to milliseconds
            this.TZLocalMS = moment().utcOffset() * 60 * 1000;

            this.callParent(arguments);
        },

        setDisplayTimezone: function(tz){
            // store provided timezone
            this.displayTZ = tz;

            // get timezone offset *in hours* and convert hours to ms
            this.TZOffsetMS = (+moment.utc().tz(this.displayTZ).format("ZZ") * 0.01) * 1000 * 60 * 60;
        },

        setValue: function(ms, isAdjusted){
            if(!ms){
                return;
            }

            if (isAdjusted === undefined) {
                isAdjusted = true;
            }

            var adjustedTime;

            // if someone is using a date object, get
            // the UTC time and use that
            if(ms instanceof Date){
                ms = ms.getTime();
            }

            // if incoming time is already adjusted, do not attempt
            // to offset it (this is the case when the value is coming
            // from inside the datepicker instead of outside)
            if(!isAdjusted){
                // take provided time, offset with local timezone, then
                // offset with displayTZ
                adjustedTime = ms + this.TZOffsetMS - this.TZLocalMS;
            } else {
                adjustedTime = ms;
            }

            this.callParent([new Date(adjustedTime)]);

            return this;
        },

        // returns ms since epoch (UTC)
        getValue: function(){
            // clear any previous offsets and return just the UTC
            // time since epoch
            return +moment.utc(this.value - this.TZOffsetMS + this.TZLocalMS).toDate();
        },

        beforeBlur : function(){
            var me = this,
                v = me.parseDate(me.getRawValue()),
                focusTask = me.focusTask;

            if (focusTask) {
                focusTask.cancel();
            }

            if (v) {
                // setValue but do not adjust for timezones because
                // it is already adjusted
                me.setValue(v, true);
            }
        },

        onSelect: function(m, d) {
            var me = this;

            // setValue but do not adjust for timezones because
            // it is already adjusted
            me.setValue(d, true);

            me.fireEvent('select', me, d);
            me.collapse();
        }
    });

    var tbarConfig = [
        '->',

        {
            xtype: 'drangeselector',
            cls: 'drange_select',
            labelWidth: 40,
            labelAlign: "right",
            listeners: {
                select: function(self, records, index){
                    var value = records[0].data.id,
                        panel = self.up("graphpanel");

                    // if value is "custom", then reveal the date
                    // picker container
                    if(value === "custom"){
                        panel.showDatePicker();

                    // if user selected the separator, select custom
                    } else if(value === 0){
                        self.setValue("custom");
                        panel.showDatePicker();

                    // otherwise, update graphs
                    } else {
                        // all ranges are relative to now, so set
                        // end to current time
                        panel.setEndToNow();
                        panel.hideDatePicker();
                        // update drange and start values based
                        // on the new end value
                        panel.setDrange(value);
                    }
                }
            }
        },

        "-",

        {
            xtype: "container",
            layout: "hbox",
            cls: "date_picker_container",
            padding: "0 10 0 0",
            items: [
                {
                    xtype: 'utcdatefield',
                    cls: 'start_date',
                    width: 175,
                    fieldLabel: _t('Start'),
                    labelWidth: 40,
                    labelAlign: "right",
                    format:'Y-m-d H:i:s',
                    displayTZ: Zenoss.USER_TIMEZONE,
                    listeners: {
                        change: function(self, val){
                            var panel = self.up("graphpanel");
                            //update graphpanel.start with *UTC time*
                            //NOTE: panel.start should *always* be UTC!
                            panel.start = moment.utc(self.getValue());
                        }
                    }
                },{
                    xtype: 'utcdatefield',
                    cls: 'end_date',
                    width: 175,
                    fieldLabel: _t('End'),
                    labelWidth: 40,
                    labelAlign: "right",
                    disabled: true,
                    format:'Y-m-d H:i:s',
                    displayTZ: Zenoss.USER_TIMEZONE,
                    listeners: {
                        change: function(self, val){
                            var panel = self.up("graphpanel");
                            //update graphpanel.end with *UTC time*
                            //NOTE: panel.end should *always* be UTC!
                            panel.end = moment.utc(self.getValue());
                        }
                    }
                },{
                    xtype: 'checkbox',
                    cls: 'checkbox_now',
                    fieldLabel: _t('Now'),
                    labelWidth: 40,
                    labelAlign: "right",
                    checked: true,
                    listeners: {
                        change: function(self, val) {
                            var panel = self.up("graphpanel");
                            panel.query("datefield[cls='end_date']")[0].setDisabled(val);

                            // if it should be now, update it
                            if(val){
                                panel.setEndToNow();
                            }
                        }
                    }
                }
            ]
        },

        {
            xtype: 'graphrefreshbutton',
            ref: '../refreshmenu',
            iconCls: 'refresh',
            text: _t('Refresh'),
            handler: function(btn) {
                if (btn) {
                    var panel = btn.up("graphpanel");
                    if(panel && panel.isVisible()){
                        panel.refresh();
                    }
                }
            }
        },
        '-',
        {
            xtype: 'button',
            ref: '../newwindow',
            iconCls: 'newwindow',
            hidden: true,
            handler: function(btn) {
                var panel = btn.refOwner;
                var config = panel.initialConfig,
                win = Ext.create('Zenoss.dialog.BaseWindow',  {
                    cls: 'white-background-panel',
                    layout: 'fit',
                    items: [Ext.apply(config,{
                        id: 'device_graphs_window',
                        xtype: 'graphpanel',
                        ref: 'graphPanel',
                        uid: panel.uid,
                        newWindowButton: false
                    })],
                    maximized: true
                });
                win.show();
                win.graphPanel.setContext(panel.uid);
            }
        }];

    Ext.define("Zenoss.form.GraphPanel", {
        alias:['widget.graphpanel'],
        extend:"Ext.Panel",
        tbar: tbarConfig,
        cls: "graphpanel",
        constructor: function(config) {
            config = config || {};

            Ext.applyIf(config, {
                drange: DATE_RANGES[0][0],
                newWindowButton: true,
                columns: 1,
                // images show up after Ext has calculated the
                // size of the div
                bodyStyle: {
                    overflow: 'auto',
                    paddingTop: "15px"
                },
                directFn: router.getGraphDefs
            });

            Zenoss.form.GraphPanel.superclass.constructor.apply(this, arguments);

            // assumes just one docked item
            this.toolbar = this.getDockedItems()[0];

            this.startDatePicker = this.toolbar.query("utcdatefield[cls='start_date']")[0];
            this.endDatePicker = this.toolbar.query("utcdatefield[cls='end_date']")[0];
            this.nowCheck = this.toolbar.query("checkbox[cls='checkbox_now']")[0];

            this.startDatePicker.setDisplayTimezone(Zenoss.USER_TIMEZONE);
            this.endDatePicker.setDisplayTimezone(Zenoss.USER_TIMEZONE);
            // this variable stores the number of current graphs which are actively loading or refreshing
            this.graphBusy = 0;
            // add title to toolbar
            this.toolbar.insert(0, [{
                xtype: 'tbtext',
                text: config.tbarTitle || _t('Performance Graphs')
            }, '-', {
                text: '&lt;',
                width: 40,
                handler: Ext.bind(function(btn, e) {
                    Ext.Array.each(this.getGraphs(), function(graph) {
                        graph.onPanLeft(graph);
                    });
                }, this)
            },{
                text: _t('Zoom In'),
                ref: '../zoomin',
                handler: Ext.bind(function(btn, e) {
                    Ext.Array.each(this.getGraphs(), function(graph) {
                        graph.doZoom.call(this, 0, 1/graph.zoom_factor);
                    });
                }, this)

            },{
                text: _t('Zoom Out'),
                ref: '../zoomout',
                handler: Ext.bind(function(btn, e) {
                    Ext.Array.each(this.getGraphs(), function(graph) {
                        graph.doZoom.call(this, 0, graph.zoom_factor);
                    });
                }, this)
            },{
                text: '&gt;',
                width: 40,
                handler: Ext.bind(function(btn, e) {
                    Ext.Array.each(this.getGraphs(), function(graph) {
                        graph.onPanRight(graph);
                    });
                }, this)
            }]);

            // default range value of 1 hour
            // NOTE: this should be a real number, not a relative
            // measurement like "1h-ago"
            this.drange = rangeToMilliseconds("1h-ago");

            // default start and end values in UTC time
            // NOTE: do not apply timezone adjustments to these values!
            this.start = moment.utc().subtract(this.drange, "ms");
            this.setEndToNow();

            // set start and end dates
            this.updateStartDatePicker();
            this.updateEndDatePicker();

            this.hideDatePicker();

            if (config.hideToolbar){
                this.toolbar.hide();
            }
        },
        setContext: function(uid) {
            if (this.newwindow) {
                if (this.newWindowButton) {
                    this.newwindow.show();
                } else {
                    this.newwindow.hide();
                }
            }

            // remove all the graphs
            this.removeAll();
            this.lastShown = 0;
            var params = {
                uid: uid,
                drange: this.drange
            };
            this.uid = uid;
            this.directFn(params, Ext.bind(this.loadGraphs, this));
        },
        loadGraphs: function(result){
            if (!result.success){
                return;
            }
            var data = result.data,
                el = this.getEl();

            if (el && el.isMasked()) {
                el.unmask();
            }
            // this is defined by the visualization library, if it is missing then we can not
            // render any charts
            if (!Ext.isDefined(window.zenoss)) {
                el.mask(_t('Unable to load the visualization library.') , 'x-mask-msg-noicon');

            } else if (data.length > 0){
                this.addGraphs(data);

            }else{

                // no graphs were returned
                if(el){
                   el.mask(_t('No Graph Data') , 'x-mask-msg-noicon');
                }
                // disable the refresh since there are no graphs
                var buttons = this.toolbar.query("graphrefreshbutton");
                if (buttons.length > 0){
                    buttons[0].setInterval(-1);
                }
            }
        },
        addGraphs: function(data) {
            var graphs = [],
                graph,
                graphId,
                me = this,
                start = this.lastShown,
                end = this.lastShown + GRAPHPAGESIZE,
                graphTitle,
                i;

            // load graphs until we have either completed the page or
            // we've run out of graphs
            for (i=start; i < Math.min(end, data.length); i++) {
                graph = data[i];
                graphId = Ext.id();

                graphTitle = graph.contextTitle || graph.title;

                delete graph.title;
                graphs.push(new Zenoss.EuropaGraph(Ext.applyIf(graph, {
                    uid: this.uid,
                    graphId: graphId,
                    graphTitle: graphTitle,
                    ref: graphId,
                    // when a europa graph appears in a graph panel then don't show controls
                    dockedItems: [],
                    // set the date range incase we are refreshing after a resize or
                    // tab change
                    graph_params: {
                        drange: this.drange,
                        start: this.start.valueOf(),
                        end: this.end.valueOf()
                    }
                })));
                graphs[graphs.length-1].on("updatelimits", function(limits){
                    this.setLimits(limits.start, limits.end);
                }, this);
            }

            // set up for the next page
            this.lastShown = end;

            // if we have more to show, add a button
            if (data.length > end) {
                graphs.push({
                    xtype: 'button',
                    text: _t('Show more results...'),
                    margin: '0 0 7 7',
                    handler: function(t) {
                        t.hide();
                        // will show the next page by looking at this.lastShown
                        me.addGraphs(data);
                    }
                });
            }
            // render the graphs
            this.organizeGraphsIntoColumns(graphs, this.columns);
        },
        organizeGraphsIntoColumns: function(graphs, numCols) {
            var columns = [], i, col=0;
            // create a column container for each column specified
            for (i=0; i < numCols; i ++) {
                columns.push({
                    xtype: 'container',
                    items: [],
                    // make them equal space
                    columnWidth: 1 / numCols
                });
            }

            // divide the graphs into buckets based on the order in which they were defined.
            for (i=0; i < graphs.length; i ++) {
                columns[col].items.push(graphs[i]);
                col++;
                if (col>=numCols) {
                    col = 0;
                }
            }

            this.add({
                layout: 'column',
                items: columns
            });
        },
        refresh: function() {
            // if end should be set to `now`, set it
            if(this.nowCheck.getValue()){
                this.setEndToNow();
            }

            var graphConfig = {
                drange: this.drange,
                // start and end are moments so they need to be
                // converted to millisecond values
                start: this.start.valueOf(),
                end: this.end.valueOf()
            };

            // if we are rendered but not visible do not refresh
            if(this.isVisible()){
                Ext.each(this.getGraphs(), function(g) {
                    g.fireEvent("updateimage", graphConfig, this);
                });
            }
        },
        getGraphs: function() {
            return this.query('europagraph');
        },

        ///////////////////////////
        // graph time and range type stuff
        //

        setDrange: function(drange) {
            this.drange = drange || this.drange;

            // if drange is relative measurement, convert to ms
            if(!Ext.isNumeric(this.drange)){
                this.drange = rangeToMilliseconds(this.drange);
            }

            // check `now` checkbox since drange is always set from now
            this.nowCheck.setValue(true);

            // update start to reflect new range
            this.start = this.end.clone().subtract(this.drange, "ms");

            //  set the start and end dates to the selected range.
            this.updateStartDatePicker();
            this.updateEndDatePicker();

            this.refresh();
        },

        setLimits: function(start, end){
            // TODO - validate end is greater than start
            this.start = moment.utc(start);
            this.end = moment.utc(end);

            // these limits require a custom date range
            this.drange = end - start;

            // set the range combo to custom
            this.toolbar.query("drangeselector[cls='drange_select']")[0].setValue("custom");

            // uncheck `now` checkbox since we're using a custom range
            this.nowCheck.setValue(false);

            this.showDatePicker();

            //  set the start and end dates to the selected range.
            this.updateStartDatePicker();
            this.updateEndDatePicker();
        },

        setEndToNow: function(){
            this.end = moment.utc();
            this.updateEndDatePicker();

            // if the "now" checkbox is set and range isn't custom, start time should be updated as well
            if(this.nowCheck.getValue() && this.toolbar.query("drangeselector")[0].getValue() !== "custom"){
                this.start = this.end.clone().subtract(this.drange, "ms");
                this.updateStartDatePicker();
            }
        },

        // updates date picker with stored date value, offset for timezone,
        // but forced to be treated as UTC to prevent additional timezone offset
        updateStartDatePicker: function(){
            this.startDatePicker.suspendEvents();
            this.startDatePicker.setValue(this.start.valueOf(), false);
            this.startDatePicker.resumeEvents(false);
        },
        updateEndDatePicker: function(){
            this.endDatePicker.suspendEvents();
            this.endDatePicker.setValue(this.end.valueOf(), false);
            this.endDatePicker.resumeEvents(false);
        },

        showDatePicker: function(){
            // show date picker stuff
            this.toolbar.query("container[cls='date_picker_container']")[0].show();
        },
        hideDatePicker: function(){
            // hide date picker stuff
            this.toolbar.query("container[cls='date_picker_container']")[0].hide();
        },
        updateStart: function(){
            // indicate to the panel that a graph is loading
            this.graphBusy++;
            this.disableControls();
        },
        updateEnd: function(){
            // indicate to the panel that a graph has completed loading / refreshing. Note that the controls should
            // only be re-enabled when all graphs are ready
            this.graphBusy--;
            if(this.graphBusy <= 0){
                this.graphBusy = 0;
            }
            if(this.graphBusy === 0){
                this.enableControls();
            }
        },
        disableControls: function() {
            // this function disables controls for combined graphs with a single panel
            var items = this.getDockedItems()[0].items.items;
            if(this.controlsDisableTimer){
                // if a timer is already set, clear it and start a new one
                clearTimeout(this.controlsDisableTimer);
            }
            var disableTimer = setTimeout(function(){
                items.forEach(function(item){
                    if(item.disable){
                        item.disable();
                    }
                });
            }, 1000);
            this.controlsDisableTimer = disableTimer;
        },
        enableControls: function(){
            // re-enable controls for combined graphs with a single panel
            clearTimeout(this.controlsDisableTimer);
            var items = this.getDockedItems()[0].items.items;
            items.forEach(function(item){
                if(item.enable){
                    item.enable();
                }
            });
        }
    });



}());<|MERGE_RESOLUTION|>--- conflicted
+++ resolved
@@ -380,11 +380,7 @@
             p.then(function(chart){
                 chart.afterRender = function(){
                     var legenddiv = chart.$div.find(".nv-legend").length;
-<<<<<<< HEAD
-                    // 40 will trigger resize below. 
-=======
                     // 40 will trigger resize below.
->>>>>>> 17a3305e
                     var legendHeight = legenddiv ? chart.$div.find(".nv-legend")[0].getBBox().height : 40;
 
                     // adjust height based on graph content
