--- conflicted
+++ resolved
@@ -306,11 +306,8 @@
             return clause_code;
         },
         setValue: function(expression) {
-<<<<<<< HEAD
-=======
             var matchOperator = false;
 
->>>>>>> d1381b82
             // If the clause is for a custom zenpack detail, we need to remove
             // the hasattr condition
             if (expression.startsWith("hasattr")) {
